/**
 * Example User Agents and their expected bowser objects.
 * Most of them where found at http://www.useragentstring.com/
 *
 * @see  test/test.js
 * @author hannes.diercks@jimdo.com
 */
module.exports.useragents = {
    Chrome: {
      'Mozilla/5.0 (Windows NT 6.2; WOW64) AppleWebKit/537.36 (KHTML, like Gecko) Chrome/30.0.1599.17 Safari/537.36': {
        chrome: true
      , ipad: false
      , iphone: false
      , ios: false
      , mobile: false
      , version: '30.0'
      , webkit: true
      , a: true
        }
    , 'Mozilla/5.0 (Windows NT 6.1; WOW64) AppleWebKit/537.36 (KHTML, like Gecko) Chrome/29.0.1547.62 Safari/537.36': {
        chrome: true
      , ipad: false
      , iphone: false
      , ios: false
      , mobile: false
      , version: '29.0'
      , webkit: true
      , a: true
      }
    , 'Mozilla/5.0 (X11; CrOS i686 4319.74.0) AppleWebKit/537.36 (KHTML, like Gecko) Chrome/29.0.1547.57 Safari/537.36': {
        chrome: true
      , ipad: false
      , iphone: false
      , ios: false
      , mobile: false
      , version: '29.0'
      , webkit: true
      , a: true
      }
    , 'Mozilla/5.0 (Windows NT 6.2; WOW64) AppleWebKit/537.36 (KHTML, like Gecko) Chrome/29.0.1547.2 Safari/537.36': {
        chrome: true
      , ipad: false
      , iphone: false
      , ios: false
      , mobile: false
      , version: '29.0'
      , webkit: true
      , a: true
      }
    , 'Mozilla/5.0 (Windows NT 6.1) AppleWebKit/537.36 (KHTML, like Gecko) Chrome/28.0.1468.0 Safari/537.36': {
        chrome: true
      , ipad: false
      , iphone: false
      , ios: false
      , mobile: false
      , version: '28.0'
      , webkit: true
      , a: true
      }
    , 'Mozilla/5.0 (Macintosh; Intel Mac OS X 10_6_7) AppleWebKit/534.24 (KHTML, like Gecko) Chrome/11.0.696.57 Safari/534.24': {
        chrome: true
      , ipad: false
      , iphone: false
      , ios: false
      , mobile: false
      , version: '11.0'
      , webkit: true
      , c: true
      }
    , 'Mozilla/5.0 (X11; U; Linux i686; en-US) AppleWebKit/534.3 (KHTML, like Gecko) Chrome/6.0.462.0 Safari/534.3': {
        chrome: true
      , ipad: false
      , iphone: false
      , ios: false
      , mobile: false
      , version: '6.0'
      , webkit: true
      , c: true
      }
    }
  , 'Amazon Silk': {
      'Mozilla/5.0 (Macintosh; U; Intel Mac OS X 10_6_3; en-us; Silk/1.0.22.153_10033210) AppleWebKit/533.16 (KHTML, like Gecko) Version/5.0 Safari/533.16 Silk-Accelerated=true': {
        name: 'Amazon Silk'
      , webkit: true
      , android: true
      , mobile: true
      , version : '1.0'
      , x: true
      }
    }
  , Opera: {
      'Mozilla/5.0 (Linux; Android 4.3; Galaxy Nexus Build/JWR66Y) AppleWebKit/537.36 (KHTML, like Gecko) Chrome/32.0.1700.72 Mobile Safari/537.36 OPR/19.0.1340.69721': {
        opera: true
      , webkit: true
      , android: true
      , mobile: true
      , version: '19.0'
      , a: true
      }
    , 'Mozilla/5.0 (Windows NT 6.1; WOW64) AppleWebKit/537.36 (KHTML, like Gecko) Chrome/28.0.1500.52 Safari/537.36 OPR/15.0.1147.100': {
        opera: true
      , webkit: true
      , version: '15.0'
      , a: true
      }
    , 'Opera/9.80 (Android 4.3; Linux; Opera Mobi/ADR-1309251116) Presto/2.11.355 Version/12.10': {
        opera: true
      , version: '12.10'
      , android: true
      , mobile: true
      , a: true
      }
    , 'Opera/9.80 (Windows NT 6.0) Presto/2.12.388 Version/12.14': {
        opera: true
      , version: '12.14'
      , a: true
      }
    , 'Mozilla/5.0 (Windows NT 6.0; rv:2.0) Gecko/20100101 Firefox/4.0 Opera 12.14': {
        opera: true
      , version: '12.14'
      , a: true
      }
    , 'Mozilla/5.0 (compatible; MSIE 9.0; Windows NT 6.0) Opera 12.14': {
        opera: true
      , version: '12.14'
      , a: true
      }
    , 'Opera/12.80 (Windows NT 5.1; U; en) Presto/2.10.289 Version/12.02': {
        opera: true
      , version: '12.02'
      , a: true
      }
    , 'Opera/9.80 (X11; Linux i686; U; es-ES) Presto/2.8.131 Version/11.11': {
        opera: true
      , version: '11.11'
      , a: true
      }
    , 'Opera/9.80 (Macintosh; Intel Mac OS X 10.6.7; U; en) Presto/2.7.62 Version/11.01': {
        opera: true
      , version: '11.01'
      , a: true
      }
    , 'Opera/9.80 (Windows NT 5.2; U; zh-cn) Presto/2.6.30 Version/10.63': {
        opera: true
      , version: '10.63'
      , a: true
      }
    , 'Opera/9.80 (X11; Linux i686; U; it) Presto/2.5.24 Version/10.54': {
        opera: true
      , version: '10.54'
      , a: true
      }
    , 'Opera/9.70 (Linux ppc64 ; U; en) Presto/2.2.1': {
        opera: true
      , version: '9.70'
      , c: true
      }
    , 'Opera/9.63 (X11; Linux i686)': {
        opera: true
      , version: '9.63'
      , c: true
      }
    , 'Mozilla/5.0 (X11; Linux i686; U; en) Opera 8.52': {
        opera: true
      , version: '8.52'
      , c: true
      }
    }
  , Safari: {
      'Mozilla/5.0 (Macintosh; Intel Mac OS X 10_6_8) AppleWebKit/537.13+ (KHTML, like Gecko) Version/5.1.7 Safari/534.57.2': {
        safari: true
      , version: '5.1'
      , webkit: true
      , a: true
      }
    , 'Mozilla/5.0 (Macintosh; U; Intel Mac OS X 10_6_7; en-us) AppleWebKit/533.21.1 (KHTML, like Gecko) Version/5.0.5 Safari/533.21.1': {
        safari: true
      , version: '5.0'
      , webkit: true
      , a: true
      }
    , 'Mozilla/5.0 (Windows; U; Windows NT 5.1; ru-RU) AppleWebKit/533.18.1 (KHTML, like Gecko) Version/5.0.2 Safari/533.18.5': {
        safari: true
      , version: '5.0'
      , webkit: true
      , a: true
      }
    , 'Mozilla/5.0 (X11; U; Linux x86_64; en-us) AppleWebKit/531.2+ (KHTML, like Gecko) Version/5.0 Safari/531.2+': {
        safari: true
      , version: '5.0'
      , webkit: true
      , a: true
      }
    , 'Mozilla/5.0 (Windows; U; Windows NT 5.0; en-en) AppleWebKit/533.16 (KHTML, like Gecko) Version/4.1 Safari/533.16': {
        safari: true
      , version: '4.1'
      , webkit: true
      , c: true
      }
    , 'Mozilla/5.0 (Macintosh; U; PPC Mac OS X 10_6_1; en_GB, en_US) AppleWebKit/531.21.10 (KHTML, like Gecko) Version/4.0.4 Safari/531.21.10': {
        safari: true
      , version: '4.0'
      , webkit: true
      , c: true
      }
    , 'Mozilla/5.0 (Macintosh; U; Intel Mac OS X 10_5_7; de-de) AppleWebKit/525.28.3 (KHTML, like Gecko) Version/3.2.3 Safari/525.28.3': {
        safari: true
      , version: '3.2'
      , webkit: true
      , c: true
      }
    }
  , 'Internet Explorer': {
      'Mozilla/5.0 (Windows NT 6.3; WOW64; Trident/7.0; .NET4.0E; .NET4.0C; Media Center PC 6.0; rv:11.0) like Gecko': {
        msie: true
      , version: '11.0'
      , a: true
      }
    , 'Mozilla/5.0 (compatible; MSIE 10.6; Windows NT 6.1; Trident/5.0; InfoPath.2; SLCC1; .NET CLR 3.0.4506.2152; .NET CLR 3.5.30729; .NET CLR 2.0.50727) 3gpp-gba UNTRUSTED/1.0': {
        msie: true
      , version: '10.6'
      , a: true
      }
    , 'Mozilla/5.0 (compatible; MSIE 10.0; Windows NT 6.1; Trident/4.0; InfoPath.2; SV1; .NET CLR 2.0.50727; WOW64)': {
        msie: true
      , version: '10.0'
      , a: true
      }
    , 'Mozilla/5.0 (compatible; MSIE 9.0; Windows NT 6.1; Win64; x64; Trident/5.0; .NET CLR 3.5.30729; .NET CLR 3.0.30729; .NET CLR 2.0.50727; Media Center PC 6.0)': {
        msie: true
      , version: '9.0'
      , a: true
      }
    , 'Mozilla/4.0 (compatible; MSIE 8.0; Windows NT 6.1; Trident/5.0; SLCC2; .NET CLR 2.0.50727; .NET CLR 3.5.30729; .NET CLR 3.0.30729; Media Center PC 6.0; .NET4.0C)': {
        msie: true
      , version: '8.0'
      , c: true
      }
    , 'Mozilla/4.0 (compatible; MSIE 7.0b; Windows NT 5.1; .NET CLR 1.1.4322; InfoPath.1; .NET CLR 2.0.50727)': {
        msie: true
      , version: '7.0'
      , c: true
      }
    , 'Mozilla/4.0 (compatible; MSIE 6.1; Windows XP; .NET CLR 1.1.4322; .NET CLR 2.0.50727)': {
        msie: true
      , version: '6.1'
      , c: true
      }
    , 'Mozilla/4.0 (Compatible; Windows NT 5.1; MSIE 6.0) (compatible; MSIE 6.0; Windows NT 5.1; .NET CLR 1.1.4322; .NET CLR 2.0.50727)': {
        msie: true
      , version: '6.0'
      , c: true
      }
    , 'Mozilla/4.0 (compatible; MSIE 5.01; Windows NT)': {
        msie: true
      , version: '5.01'
      , c: true
      }
    }
  , Firefox: {
      'Mozilla/5.0 (Windows NT 6.1; Win64; x64; rv:25.0) Gecko/20100101 Firefox/25.0': {
        mozilla: true
      , gecko: true
      , firefox: true
      , version: '25.0'
      , a: true
      }
    , 'Mozilla/5.0 (Macintosh; Intel Mac OS X 10.8; rv:24.0) Gecko/20100101 Firefox/24.0': {
        mozilla: true
      , gecko: true
      , firefox: true
      , version: '24.0'
      , a: true
      }
    , 'Mozilla/5.0 (X11; Linux i686; rv:21.0) Gecko/20100101 Firefox/21.0': {
        mozilla: true
      , gecko: true
      , firefox: true
      , version: '21.0'
      , a: true
      }
    , 'Mozilla/5.0 (Windows NT 6.2; WOW64; rv:15.0) Gecko/20120910144328 Firefox/15.0.2': {
        mozilla: true
      , gecko: true
      , firefox: true
      , version: '15.0'
      , a: true
      }
    , 'Mozilla/5.0 (Windows; U; Windows NT 6.1; WOW64; en-US; rv:2.0.4) Gecko/20120718 AskTbAVR-IDW/3.12.5.17700 Firefox/14.0.1': {
        mozilla: true
      , gecko: true
      , firefox: true
      , version: '14.0'
      , a: true
      }
    , 'Mozilla/5.0 (Windows NT 5.1; rv:6.0) Gecko/20100101 Firefox/6.0 FirePHP/0.6': {
        mozilla: true
      , gecko: true
      , firefox: true
      , version: '6.0'
      , c: true
      }
    , 'Mozilla/5.0 (X11; Linux x86_64; rv:2.2a1pre) Gecko/20100101 Firefox/4.2a1pre': {
        mozilla: true
      , gecko: true
      , firefox: true
      , version: '4.2'
      , c: true
      }
    , 'Mozilla/5.0 (Macintosh; Intel Mac OS X 10.6; rv:2.0) Gecko/20100101 Firefox/4.0': {
        mozilla: true
      , gecko: true
      , firefox: true
      , version: '4.0'
      , c: true
      }
    , 'Mozilla/5.0 (Windows; U; Windows NT 6.1; en-US; rv:1.9.2b1) Gecko/20091014 Firefox/3.6b1 GTB5': {
        mozilla: true
      , gecko: true
      , firefox: true
      , version: '3.6'
      , c: true
      }
    , 'Mozilla/5.0 (Windows; U; Windows NT 6.0; de; rv:1.9.0.15) Gecko/2009101601 Firefox 2.1 (.NET CLR 3.5.30729)': {
        mozilla: true
      , gecko: true
      , firefox: true
      , version: '2.1'
      , c: true
      }
    , 'Mozilla/5.0 (X11; U; Linux i686; en-US; rv:1.8.0.7) Gecko/20061014 Firefox/1.5.0.7': {
        mozilla: true
      , gecko: true
      , firefox: true
      , version: '1.5'
      , c: true
      }
    }
  , iPhone: {
      'Mozilla/5.0 (iPhone Simulator; U; CPU iPhone OS 4_3_2 like Mac OS X; en-us) AppleWebKit/533.17.9 (KHTML, like Gecko) Version/5.0.2 Mobile/8H7 Safari/6533.18.5': {
        ios: true
      , version: '5.0'
      , iphone: true
      , ipad: false
      , ipod: false
      , mobile: true
      , webkit: true
      , x: true
      }
    , 'Mozilla/5.0 (iPhone; U; CPU like Mac OS X; en) AppleWebKit/420+ (KHTML, like Gecko) Version/3.0 Mobile/1A543a Safari/419.3': {
        ios: true
      , version: '3.0'
      , iphone: true
      , ipad: false
      , ipod: false
      , mobile: true
      , webkit: true
      , x: true
      }
    , 'Mozilla/5.0 (iPhone; U; CPU iPhone OS 4_1 like Mac OS X; en-us) AppleWebKit/532.9 (KHTML, like Gecko) Version/4.0.5 Mobile/8B5097d Safari/6531.22.7': {
        ios: true
      , version: '4.0'
      , iphone: true
      , ipad: false
      , ipod: false
      , mobile: true
      , webkit: true
      , x: true
      }
    , 'Mozilla/5.0 (Macintosh; U; PPC Mac OS X 10_5_2; en-gb) AppleWebKit/526+ (KHTML, like Gecko) Version/3.1 iPhone': {
        ios: true
      , version: '3.1'
      , iphone: true
      , ipad: false
      , ipod: false
      , mobile: true
      , webkit: true
      , x: true
      }
    }
  , iPad: {
      'Mozilla/5.0 (iPad; CPU OS 6_0 like Mac OS X) AppleWebKit/536.26 (KHTML, like Gecko) Version/6.0 Mobile/10A5355d Safari/8536.25': {
        ios: true
      , name: 'iPad'
      , version: '6.0'
      , iphone: false
      , ipad: true
      , ipod: false
<<<<<<< HEAD
      , mobile: false
=======
      , mobile: true
>>>>>>> 8668678f
      , webkit: true
      , x: true
      }
    , 'Mozilla/5.0 (iPad; CPU OS 5_1 like Mac OS X) AppleWebKit/534.46 (KHTML, like Gecko ) Version/5.1 Mobile/9B176 Safari/7534.48.3': {
        ios: true
      , name: 'iPad'
      , version: '5.1'
      , iphone: false
      , ipad: true
      , ipod: false
<<<<<<< HEAD
      , mobile: false
=======
      , mobile: true
>>>>>>> 8668678f
      , webkit: true
      , x: true
      }
    , 'Mozilla/5.0 (iPad; U; CPU OS 4_3_2 like Mac OS X; en-us) AppleWebKit/533.17.9 (KHTML, like Gecko) Version/5.0.2 Mobile/8H7 Safari/6533.18.5': {
        ios: true
      , name: 'iPad'
      , version: '5.0'
      , iphone: false
      , ipad: true
      , ipod: false
<<<<<<< HEAD
      , mobile: false
=======
      , mobile: true
>>>>>>> 8668678f
      , webkit: true
      , x: true
      }
    , 'Mozilla/5.0 (iPad; U; CPU OS 3_2 like Mac OS X; es-es) AppleWebKit/531.21.10 (KHTML, like Gecko) Version/4.0.4 Mobile/7B360 Safari/531.21.10': {
        ios: true
      , name: 'iPad'
      , version: '4.0'
      , iphone: false
      , ipad: true
      , ipod: false
<<<<<<< HEAD
      , mobile: false
=======
      , mobile: true
>>>>>>> 8668678f
      , webkit: true
      , x: true
      }
    }
  , iPod: {
      'Mozilla/5.0 (iPod; U; CPU iPhone OS 4_3_3 like Mac OS X; en-us) AppleWebKit/533.17.9 (KHTML, like Gecko) Version/5.0.2 Mobile/8J2 Safari/6533.18.5': {
        ios: true
      , version: '5.0'
      , iphone: false
      , ipad: false
      , ipod: true
      , mobile: true
      , webkit: true
      , x: true
      }
    , 'Mozilla/5.0 (iPod; U; CPU like Mac OS X; en) AppleWebKit/420.1 (KHTML, like Gecko) Version/3.0 Mobile/4A93 Safari/419.3': {
        ios: true
      , version: '3.0'
      , iphone: false
      , ipad: false
      , ipod: true
      , mobile: true
      , webkit: true
      , x: true
      }
    }
  , BlackBerry: {
      'Mozilla/5.0 (BlackBerry; U; BlackBerry 9900; en) AppleWebKit/534.11+ (KHTML, like Gecko) Version/7.1.0.346 Mobile Safari/534.11+': {
        blackberry: true
      , version: '7.1'
      , webkit: true
      , mobile: true
      , x: true
      }
    , 'Mozilla/5.0 (BlackBerry; U; BlackBerry 9800; en-US) AppleWebKit/534.8+ (KHTML, like Gecko) Version/6.0.0.450 Mobile Safari/534.8+': {
        blackberry: true
      , version: '6.0'
      , webkit: true
      , mobile: true
      , x: true
      }
    , 'BlackBerry9800/5.0.0.862 Profile/MIDP-2.1 Configuration/CLDC-1.1 VendorID/331 UNTRUSTED/1.0 3gpp-gba': {
        blackberry: true
      , version: '5.0'
      , mobile: true
      , x: true
      }
    , 'BlackBerry8320/4.5.0.52 Profile/MIDP-2.0 Configuration/CLDC-1.1 VendorID/179': {
        blackberry: true
      , version: '4.5'
      , mobile: true
      , x: true
      }
    }
  , 'Windows Phone': {
      'Mozilla/5.0 (compatible; MSIE 10.0; Windows Phone 8.0; Trident/6.0; IEMobile/10.0; ARM; Touch; NOKIA; Lumia 920)': {
        windowsphone: true
      , version: '10.0'
      , mobile: true
      , x: true
      }
    , 'Mozilla/5.0 (compatible; MSIE 9.0; Windows Phone OS 7.5; Trident/5.0; IEMobile/9.0)': {
        windowsphone: true
      , version: '9.0'
      , mobile: true
      , x: true
      }
    , 'Mozilla/4.0 (compatible; MSIE 7.0; Windows Phone OS 7.0; Trident/3.1; IEMobile/7.0; Nokia;N70)': {
        windowsphone: true
      , version: '7.0'
      , mobile: true
      , x: true
      }
    }
  , WebOS: {
      'Mozilla/5.0 (webOS/1.0; U; en-US) AppleWebKit/525.27.1 (KHTML, like Gecko) Version/1.0 Safari/525.27.1 Pre/1.0': {
        webos: true
      , webkit: true
      , version: '1.0'
      , mobile: true
      , x: true
      }
    }
  , Android: {
      'Mozilla/5.0 (Linux; U; Android 2.3.4; en-us; T-Mobile G2 Build/GRJ22) AppleWebKit/533.1 (KHTML, like Gecko) Version/4.0 Mobile Safari/533.1': {
        android: true
      , webkit: true
      , version: 4.0
      , mobile: true
      , x: true
      }
    , 'Mozilla/5.0 (Linux; U; Android 1.6; ar-us; SonyEricssonX10i Build/R2BA026) AppleWebKit/528.5+ (KHTML, like Gecko) Version/3.1.2 Mobile Safari/525.20.1': {
        android: true
      , webkit: true
      , version: 3.1
      , mobile: true
      , x: true
      }
    }
  , TouchPad: {
      'Mozilla/5.0 (hp-tabled;Linux;hpwOS/3.0.5; U; en-US)) AppleWebKit/534.6 (KHTML, like Gecko) wOSBrowser/234.83 Safari/534.6 TouchPad/1.0': {
        touchpad: true
      , version: '1.0'
      , webkit: true
      , x: true
      }
    }
  , PhantomJS: {
      'Mozilla/5.0 (Macintosh; Intel Mac OS X) AppleWebKit/534.34 (KHTML, like Gecko) PhantomJS/1.5.0 Safari/534.34': {
        phantom: true
      , webkit: true
      , version: '1.5'
      , x: true
      }
    }
};<|MERGE_RESOLUTION|>--- conflicted
+++ resolved
@@ -386,11 +386,7 @@
       , iphone: false
       , ipad: true
       , ipod: false
-<<<<<<< HEAD
-      , mobile: false
-=======
-      , mobile: true
->>>>>>> 8668678f
+      , mobile: true
       , webkit: true
       , x: true
       }
@@ -401,11 +397,7 @@
       , iphone: false
       , ipad: true
       , ipod: false
-<<<<<<< HEAD
-      , mobile: false
-=======
-      , mobile: true
->>>>>>> 8668678f
+      , mobile: true
       , webkit: true
       , x: true
       }
@@ -416,11 +408,7 @@
       , iphone: false
       , ipad: true
       , ipod: false
-<<<<<<< HEAD
-      , mobile: false
-=======
-      , mobile: true
->>>>>>> 8668678f
+      , mobile: true
       , webkit: true
       , x: true
       }
@@ -431,11 +419,7 @@
       , iphone: false
       , ipad: true
       , ipod: false
-<<<<<<< HEAD
-      , mobile: false
-=======
-      , mobile: true
->>>>>>> 8668678f
+      , mobile: true
       , webkit: true
       , x: true
       }
