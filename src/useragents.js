--- conflicted
+++ resolved
@@ -1028,13 +1028,13 @@
     , x: true
     }
   }
-<<<<<<< HEAD
   , Googlebot: {
     'Mozilla/5.0 (compatible; Googlebot/2.1; +http://www.google.com/bot.html)': {
       googlebot: true
     , version: '2.1'
     , x: true
-=======
+    }
+  }
   , "UC Browser": {
     'Mozilla/5.0 (iPad; U; CPU OS 9 like Mac OS X; en-us; iPad4,4) AppleWebKit/534.46 (KHTML, like Gecko) UCBrowser/2.4.0.367 U3/1 Safari/7543.48.3': {
       ucbrowser: true,
@@ -1054,7 +1054,6 @@
       version: '2.3.2.300',
       webkit: true,
       x: true
->>>>>>> 468cf696
     }
   }
-};+}