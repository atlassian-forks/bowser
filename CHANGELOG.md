--- conflicted
+++ resolved
@@ -1,14 +1,11 @@
 # Bowser Changelog
 
-<<<<<<< HEAD
-=======
 ### Upcoming 2.0.0
 - [ADD] `Bowser.getParser()`
 - [ADD] `Bowser.parse`
 - [ADD] `Parser` class which describes parsing process
 - [CHANGE] Change bowser's returning object
 
->>>>>>> b9db96b1
 ### 1.9.4 (June 28, 2018)
 - [FIX] Fix NAVER Whale browser detection (#220)
 - [FIX] Fix MZ Browser browser detection (#219)
