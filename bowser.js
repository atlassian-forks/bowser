/*!
  * Bowser - a browser detector
  * https://github.com/ded/bowser
  * MIT License | (c) Dustin Diaz 2014
  */

!function (name, definition) {
  if (typeof define == 'function') define(definition)
  else if (typeof module != 'undefined' && module.exports) module.exports['browser'] = definition()
  else this[name] = definition()
}('bowser', function () {
<<<<<<< HEAD
  /**
=======
   /**
>>>>>>> 1bbfe34a
    * See useragents.js for examples of navigator.userAgent
    */

  var t = true,
      v /* temporary placeholder for versions. */

<<<<<<< HEAD
  function getVersion(ua, regex, matchedIdx) {
    var match = ua.match(regex);
    return (match && match.length > matchedIdx && match[matchedIdx]) || 0;
  }

  function detect(ua) {

=======
  function detect(ua) {

>>>>>>> 1bbfe34a
    var ie = /(msie|trident)/i.test(ua)
      , chrome = /chrome|crios/i.test(ua)
      , phantom = /phantom/i.test(ua)
      , iphone = /iphone/i.test(ua)
      , ipad = /ipad/i.test(ua)
      , ipod = /ipod/i.test(ua)
      , touchpad = /touchpad/i.test(ua)
      , silk = /silk/i.test(ua)
      , safari = /safari/i.test(ua) && !chrome && !phantom && !silk
      , android = /android/i.test(ua)
      , opera = /opera/i.test(ua) || /opr/i.test(ua)
      , firefox = /firefox/i.test(ua)
      , gecko = /gecko\//i.test(ua)
      , seamonkey = /seamonkey\//i.test(ua)
<<<<<<< HEAD
      , webos = /webos/i.test(ua)
      , windowsphone = /windows phone/i.test(ua)
      , blackberry = /blackberry/i.test(ua)
      , webkitVersion = /version\/(\d+(\.\d+)?)/i
      , firefoxVersion = /firefox[ \/](\d+(\.\d+)?)/i
      , o = {}

    if (ipod) iphone = false

    if (windowsphone) o = {
        name: 'Windows Phone'
      , windowsphone: t
=======
      , webkitVersion = /version\/(\d+(\.\d+)?)/i
      // , firefoxVersion = /firefox\/(\d+(\.\d+)?)/i
      , firefoxVersion = /firefox[ \/](\d+(\.\d+)?)/i
      , mobile = /mobile/i.test(ua)
      , o = {}

    if (opera) {
      if ((v = ua.match(webkitVersion)) && v.length > 1) v = v[1]
      else if ((v = ua.match(/opr\/(\d+(\.\d+)?)/i)) && v.length > 1) v = v[1]
      else if ((v = ua.match(/opera[ \/](\d+(\.\d+)?)/i)) && v.length > 1) v = v[1]
      else v = 0
      o = {
        name: 'Opera'
      , opera: t
      , version: v
      }
    } else if (ie) o = {
        name: 'Internet Explorer'
>>>>>>> 1bbfe34a
      , msie: t
      , mobile: t
      , version: getVersion(ua, /iemobile\/(\d+(\.\d+)?)/i, 1)
      }
<<<<<<< HEAD
    else if (opera) {
      v = getVersion(ua, webkitVersion, 1) ||
          getVersion(ua, /opr\/(\d+(\.\d+)?)/i, 1) ||
          getVersion(ua, /opera[ \/](\d+(\.\d+)?)/i, 1);
      o = {
        name: 'Opera'
      , opera: t
      , version: v
      }
      if (android) {
        o.android = t
        o.mobile = t
      }
      if (chrome) {
        o.webkit = t
      }
    }
    else if (ie) o = {
        name: 'Internet Explorer'
      , msie: t
      , version: getVersion(ua, /(msie |rv:)(\d+(\.\d+)?)/i, 2)
      }
    else if (chrome) {
      o = {
=======
    else if (chrome) o = {
>>>>>>> 1bbfe34a
        name: 'Chrome'
      , webkit: t
      , chrome: t
      , version: getVersion(ua, /(?:chrome|crios)\/(\d+(\.\d+)?)/i, 1)
      }
      if (android) o.android = t
      if (ipad || ipod || iphone) {
        o[iphone ? 'iphone' : ipad ? 'ipad' : 'ipod'] = t
        o.ios = t
      }
<<<<<<< HEAD
      if (o.android || o.ios) o.mobile = t
    }
=======
>>>>>>> 1bbfe34a
    else if (phantom) o = {
        name: 'PhantomJS'
      , webkit: t
      , phantom: t
<<<<<<< HEAD
      , version: getVersion(ua, /phantomjs\/(\d+(\.\d+)?)/i, 1)
=======
      , version: ua.match(/phantomjs\/(\d+(\.\d+)?)/i)[1]
>>>>>>> 1bbfe34a
      }
    else if (touchpad) o = {
        name: 'TouchPad'
      , webkit: t
      , touchpad: t
      , version : getVersion(ua, /touchpad\/(\d+(\.\d+)?)/i, 1)
      }
    else if (silk) o =  {
        name: 'Amazon Silk'
      , webkit: t
      , android: t
      , mobile: t
<<<<<<< HEAD
      , version : getVersion(ua, /silk\/(\d+(\.\d+)?)/i, 1)
=======
      , version : ua.match(/silk\/(\d+(\.\d+)?)/i)[1]
>>>>>>> 1bbfe34a
      }
    else if (iphone || ipad || ipod) {
      o = {
        name : iphone ? 'iPhone' : ipad ? 'iPad' : 'iPod'
      , webkit: t
      , mobile: t
      , ios: t
      }
      o[iphone ? 'iphone' : ipad ? 'ipad' : 'ipod'] = t
      // WTF: version is not part of user agent in web apps
      if (webkitVersion.test(ua)) {
        o.version = getVersion(ua, webkitVersion, 1)
      }
    }
<<<<<<< HEAD
    else if (blackberry) {
      o = {
        name: 'BlackBerry'
      , blackberry: t
=======
    else if (android) o = {
        name: 'Android'
      , webkit: t
      , android: t
>>>>>>> 1bbfe34a
      , mobile: t
      }
<<<<<<< HEAD
      if ((v = getVersion(ua, webkitVersion, 1))) {
        o.version = v
        o.webkit = t
      } else {
        o.version = getVersion(ua, /blackberry[\d]+\/(\d+(\.\d+)?)/i, 1)
      }
    } 
    else if (webos) o = {
        name: 'WebOS'
      , mobile: t
      , webkit: t
      , webos: t
      , version: (getVersion(ua, webkitVersion, 1) || getVersion(ua, /wosbrowser\/(\d+(\.\d+)?)/i, 1))
=======
    else if (safari) o = {
        name: 'Safari'
      , webkit: t
      , safari: t
      , version: ((v = ua.match(webkitVersion)) ? v[1] : 0)
>>>>>>> 1bbfe34a
      }
    else if (gecko) {
      o = {
        name: 'Gecko'
      , gecko: t
      , mozilla: t
<<<<<<< HEAD
      , version: getVersion(ua, firefoxVersion, 1)
      }
      if (seamonkey) {
        o.name = 'SeaMonkey'
        o.seamonkey = t
        o.version = getVersion(ua, /seamonkey\/(\d+(\.\d+)?)/i, 1)
      } else if (firefox) {
        o.name = 'Firefox'
        o.firefox = t
=======
      , version: ((v = ua.match(firefoxVersion)) && v? v[1] : 0)
>>>>>>> 1bbfe34a
      }
      if (android) {
        o.android = t
        o.mobile = t
      } else if (!android && firefox && /\((mobile|tablet);.*rv:[\d\.]+\)/i.test(ua)) {
        o.firefoxos = t
        o.mobile = t
      }
    }
<<<<<<< HEAD
    else if (android) o = {
        name: 'Android'
      , webkit: t
      , android: t
      , mobile: t
      , version: getVersion(ua, webkitVersion, 1)
      }
    else if (safari) o = {
        name: 'Safari'
      , webkit: t
      , safari: t
      , version: getVersion(ua, webkitVersion, 1)
      }

    var osVersion;
    if (android) {
      osVersion = getVersion(ua, /android[ \/](\d+(\.\d+)*)/i, 1);
      if (osVersion) {
        o.osversion = osVersion;
      }
    } else if (iphone || ipad || ipod) {
      osVersion = getVersion(ua, /os (\d+([_\s]\d+)*) like mac os x/i, 1);
      if (osVersion) {
        o.osversion = osVersion.replace(/[_\s]/g, '.');
      }
    } else if (windowsphone) {
      osVersion = getVersion(ua, /windows phone (?:os)?\s?(\d+(\.\d+)*)/i, 1);
      if (osVersion) {
        o.osversion = osVersion;
      }
    }

    // Graded Browser Support
    // http://developer.yahoo.com/yui/articles/gbs
    if ((o.msie && o.version >= 9) ||
        (o.chrome && o.version >= 20) ||
        (o.firefox && o.version >= 10.0) ||
        (o.safari && o.version >= 5) ||
        (o.opera && o.version >= 10.0) ||
        (o.ios && o.osversion && o.osversion.split(".")[0] >= 6)
        ) {
      o.a = t;
    }

=======
    else if (seamonkey) o = {
        name: 'SeaMonkey'
      , seamonkey: t
      , version: ua.match(/seamonkey\/(\d+(\.\d+)?)/i)[1]
      }

    // Graded Browser Support
    // http://developer.yahoo.com/yui/articles/gbs
    if ((o.msie && o.version >= 9) ||
        (o.chrome && o.version >= 20) ||
        (o.firefox && o.version >= 10.0) ||
        (o.safari && o.version >= 5) ||
        (o.opera && o.version >= 10.0)) {
      o.a = t;
    }

>>>>>>> 1bbfe34a
    else if ((o.msie && o.version < 9) ||
        (o.chrome && o.version < 20) ||
        (o.firefox && o.version < 10.0) ||
        (o.safari && o.version < 5) ||
<<<<<<< HEAD
        (o.opera && o.version < 10.0) ||
        (o.ios && o.osversion && o.osversion.split(".")[0] < 6)
        ) {
=======
        (o.opera && o.version < 10.0)) {
>>>>>>> 1bbfe34a
      o.c = t
    } else o.x = t

    return o
  }

  var bowser = detect(typeof navigator !== 'undefined' ? navigator.userAgent : '')


  /*
   * Set our detect method to the main bowser object so we can
   * reuse it to test other user agents.
   * This is needed to implement future tests.
   */
  bowser._detect = detect;

  return bowser
});<|MERGE_RESOLUTION|>--- conflicted
+++ resolved
@@ -5,22 +5,17 @@
   */
 
 !function (name, definition) {
-  if (typeof define == 'function') define(definition)
-  else if (typeof module != 'undefined' && module.exports) module.exports['browser'] = definition()
+  if (typeof module != 'undefined' && module.exports) module.exports['browser'] = definition()
+  else if (typeof define == 'function') define(definition)
   else this[name] = definition()
 }('bowser', function () {
-<<<<<<< HEAD
   /**
-=======
-   /**
->>>>>>> 1bbfe34a
     * See useragents.js for examples of navigator.userAgent
     */
 
   var t = true,
       v /* temporary placeholder for versions. */
 
-<<<<<<< HEAD
   function getVersion(ua, regex, matchedIdx) {
     var match = ua.match(regex);
     return (match && match.length > matchedIdx && match[matchedIdx]) || 0;
@@ -28,10 +23,6 @@
 
   function detect(ua) {
 
-=======
-  function detect(ua) {
-
->>>>>>> 1bbfe34a
     var ie = /(msie|trident)/i.test(ua)
       , chrome = /chrome|crios/i.test(ua)
       , phantom = /phantom/i.test(ua)
@@ -46,7 +37,6 @@
       , firefox = /firefox/i.test(ua)
       , gecko = /gecko\//i.test(ua)
       , seamonkey = /seamonkey\//i.test(ua)
-<<<<<<< HEAD
       , webos = /webos/i.test(ua)
       , windowsphone = /windows phone/i.test(ua)
       , blackberry = /blackberry/i.test(ua)
@@ -59,31 +49,10 @@
     if (windowsphone) o = {
         name: 'Windows Phone'
       , windowsphone: t
-=======
-      , webkitVersion = /version\/(\d+(\.\d+)?)/i
-      // , firefoxVersion = /firefox\/(\d+(\.\d+)?)/i
-      , firefoxVersion = /firefox[ \/](\d+(\.\d+)?)/i
-      , mobile = /mobile/i.test(ua)
-      , o = {}
-
-    if (opera) {
-      if ((v = ua.match(webkitVersion)) && v.length > 1) v = v[1]
-      else if ((v = ua.match(/opr\/(\d+(\.\d+)?)/i)) && v.length > 1) v = v[1]
-      else if ((v = ua.match(/opera[ \/](\d+(\.\d+)?)/i)) && v.length > 1) v = v[1]
-      else v = 0
-      o = {
-        name: 'Opera'
-      , opera: t
-      , version: v
-      }
-    } else if (ie) o = {
-        name: 'Internet Explorer'
->>>>>>> 1bbfe34a
       , msie: t
       , mobile: t
       , version: getVersion(ua, /iemobile\/(\d+(\.\d+)?)/i, 1)
       }
-<<<<<<< HEAD
     else if (opera) {
       v = getVersion(ua, webkitVersion, 1) ||
           getVersion(ua, /opr\/(\d+(\.\d+)?)/i, 1) ||
@@ -108,9 +77,6 @@
       }
     else if (chrome) {
       o = {
-=======
-    else if (chrome) o = {
->>>>>>> 1bbfe34a
         name: 'Chrome'
       , webkit: t
       , chrome: t
@@ -121,20 +87,13 @@
         o[iphone ? 'iphone' : ipad ? 'ipad' : 'ipod'] = t
         o.ios = t
       }
-<<<<<<< HEAD
       if (o.android || o.ios) o.mobile = t
     }
-=======
->>>>>>> 1bbfe34a
     else if (phantom) o = {
         name: 'PhantomJS'
       , webkit: t
       , phantom: t
-<<<<<<< HEAD
       , version: getVersion(ua, /phantomjs\/(\d+(\.\d+)?)/i, 1)
-=======
-      , version: ua.match(/phantomjs\/(\d+(\.\d+)?)/i)[1]
->>>>>>> 1bbfe34a
       }
     else if (touchpad) o = {
         name: 'TouchPad'
@@ -147,11 +106,7 @@
       , webkit: t
       , android: t
       , mobile: t
-<<<<<<< HEAD
       , version : getVersion(ua, /silk\/(\d+(\.\d+)?)/i, 1)
-=======
-      , version : ua.match(/silk\/(\d+(\.\d+)?)/i)[1]
->>>>>>> 1bbfe34a
       }
     else if (iphone || ipad || ipod) {
       o = {
@@ -166,20 +121,12 @@
         o.version = getVersion(ua, webkitVersion, 1)
       }
     }
-<<<<<<< HEAD
     else if (blackberry) {
       o = {
         name: 'BlackBerry'
       , blackberry: t
-=======
-    else if (android) o = {
-        name: 'Android'
-      , webkit: t
-      , android: t
->>>>>>> 1bbfe34a
-      , mobile: t
-      }
-<<<<<<< HEAD
+      , mobile: t
+      }
       if ((v = getVersion(ua, webkitVersion, 1))) {
         o.version = v
         o.webkit = t
@@ -193,20 +140,12 @@
       , webkit: t
       , webos: t
       , version: (getVersion(ua, webkitVersion, 1) || getVersion(ua, /wosbrowser\/(\d+(\.\d+)?)/i, 1))
-=======
-    else if (safari) o = {
-        name: 'Safari'
-      , webkit: t
-      , safari: t
-      , version: ((v = ua.match(webkitVersion)) ? v[1] : 0)
->>>>>>> 1bbfe34a
       }
     else if (gecko) {
       o = {
         name: 'Gecko'
       , gecko: t
       , mozilla: t
-<<<<<<< HEAD
       , version: getVersion(ua, firefoxVersion, 1)
       }
       if (seamonkey) {
@@ -216,9 +155,6 @@
       } else if (firefox) {
         o.name = 'Firefox'
         o.firefox = t
-=======
-      , version: ((v = ua.match(firefoxVersion)) && v? v[1] : 0)
->>>>>>> 1bbfe34a
       }
       if (android) {
         o.android = t
@@ -228,7 +164,6 @@
         o.mobile = t
       }
     }
-<<<<<<< HEAD
     else if (android) o = {
         name: 'Android'
       , webkit: t
@@ -273,35 +208,13 @@
       o.a = t;
     }
 
-=======
-    else if (seamonkey) o = {
-        name: 'SeaMonkey'
-      , seamonkey: t
-      , version: ua.match(/seamonkey\/(\d+(\.\d+)?)/i)[1]
-      }
-
-    // Graded Browser Support
-    // http://developer.yahoo.com/yui/articles/gbs
-    if ((o.msie && o.version >= 9) ||
-        (o.chrome && o.version >= 20) ||
-        (o.firefox && o.version >= 10.0) ||
-        (o.safari && o.version >= 5) ||
-        (o.opera && o.version >= 10.0)) {
-      o.a = t;
-    }
-
->>>>>>> 1bbfe34a
     else if ((o.msie && o.version < 9) ||
         (o.chrome && o.version < 20) ||
         (o.firefox && o.version < 10.0) ||
         (o.safari && o.version < 5) ||
-<<<<<<< HEAD
         (o.opera && o.version < 10.0) ||
         (o.ios && o.osversion && o.osversion.split(".")[0] < 6)
         ) {
-=======
-        (o.opera && o.version < 10.0)) {
->>>>>>> 1bbfe34a
       o.c = t
     } else o.x = t
 
