!function (name, definition) {
  if (typeof module != 'undefined' && module.exports) module.exports['browser'] = definition()
  else if (typeof define == 'function') define(definition)
  else this[name] = definition()
}('bowser', function () {
   /**
    * See useragents.js for examples of navigator.userAgent
    */

  var t = true,
      v /* temporary placeholder for versions. */

  function detect(ua) {

    var ie = /(msie|trident)/i.test(ua)
      , chrome = /chrome|crios/i.test(ua)
      , phantom = /phantom/i.test(ua)
      , iphone = /iphone/i.test(ua)
      , ipad = /ipad/i.test(ua)
      , ipod = /ipod/i.test(ua)
      , touchpad = /touchpad/i.test(ua)
      , silk = /silk/i.test(ua)
      , safari = /safari/i.test(ua) && !chrome && !phantom && !silk
      , android = /android/i.test(ua)
      , opera = /opera/i.test(ua) || /opr/i.test(ua)
      , firefox = /firefox/i.test(ua)
      , gecko = /gecko\//i.test(ua)
      , seamonkey = /seamonkey\//i.test(ua)
      , webos = /webos/i.test(ua)
      , windowsphone = /windows phone/i.test(ua)
      , blackberry = /blackberry/i.test(ua)
      , webkitVersion = /version\/(\d+(\.\d+)?)/i
      // , firefoxVersion = /firefox\/(\d+(\.\d+)?)/i
      , firefoxVersion = /firefox[ \/](\d+(\.\d+)?)/i
      , mobile = /mobile/i.test(ua)
      , o = {}

    if (windowsphone) o = {
        name: 'Windows Phone'
      , windowsphone: t
      , mobile: t
      , version: ua.match(/iemobile\/(\d+(\.\d+)?)/i)[1]
      }
    else if (opera) {
      if ((v = ua.match(webkitVersion)) && v.length > 1) v = v[1]
      else if ((v = ua.match(/opr\/(\d+(\.\d+)?)/i)) && v.length > 1) v = v[1]
      else if ((v = ua.match(/opera[ \/](\d+(\.\d+)?)/i)) && v.length > 1) v = v[1]
      else v = 0
      o = {
        name: 'Opera'
      , opera: t
      , version: v
      }
      if (android) {
        o.android = true
        o.mobile = true
      }
      if (chrome) {
        o.webkit = true
      }
    } else if (ie) o = {
        name: 'Internet Explorer'
      , msie: t
      , version: ua.match(/(msie |rv:)(\d+(\.\d+)?)/i)[2]
      }
    else if (chrome) o = {
        name: 'Chrome'
      , webkit: t
      , chrome: t
      , version: ua.match(/(?:chrome|crios)\/(\d+(\.\d+)?)/i)[1]
      , ipad: ipad
      , iphone: iphone
      , ios: !!ua.match(/crios/i)
      , mobile: mobile
      }
    else if (phantom) o = {
        name: 'PhantomJS'
      , webkit: t
      , phantom: t
      , version: ua.match(/phantomjs\/(\d+(\.\d+)?)/i)[1]
      }
    else if (touchpad) o = {
        name: 'TouchPad'
      , webkit: t
      , touchpad: t
      , version : ua.match(/touchpad\/(\d+(\.\d+)?)/i)[1]
      }
<<<<<<< HEAD
    else if (silk) o =  {
        name: 'Amazon Silk'
=======
    else if (iphone || ipad || ipod) {
      if (ipod) iphone = false
      o = {
        name : iphone ? 'iPhone' : ipad ? 'iPad' : 'iPod'
>>>>>>> 8668678f
      , webkit: t
      , android: t
      , mobile: t
      , version : ua.match(/silk\/(\d+(\.\d+)?)/i)[1]
      }
    else if (iphone || ipad || ipod) {
      o = {
        name : iphone ? 'iPhone' : ipad ? 'iPad' : 'iPod'
      , webkit: t
      , mobile: iphone
      , ios: t
      , iphone: iphone
      , ipad: ipad
      , ipod: ipod
      }
      // WTF: version is not part of user agent in web apps
      if (webkitVersion.test(ua)) {
        o.version = ua.match(webkitVersion)[1]
      }
    }
    else if (blackberry) {
      o = {
        name: 'BlackBerry'
      , blackberry: t
      , mobile: t
      }
      if ((v = ua.match(webkitVersion))) {
        o.version = v[1]
        o.webkit = t
      } else {
        o.version = ua.match(/blackberry[\d]+\/(\d+(\.\d+)?)/i)[1]
      }
    } 
    else if (webos) o = {
        name: 'WebOS'
      , mobile: t
      , webkit: t
      , webos: t
      , version: (ua.match(webkitVersion) || ua.match(/wosbrowser\/(\d+(\.\d+)?)/i))[1]
      }
    else if (android) o = {
        name: 'Android'
      , webkit: t
      , android: t
      , mobile: t
      , version: (ua.match(webkitVersion) || ua.match(firefoxVersion))[1]
      }
    else if (safari) o = {
        name: 'Safari'
      , webkit: t
      , safari: t
      , version: ((v = ua.match(webkitVersion)) ? v[1] : 0)
      }
    else if (gecko) {
      o = {
        name: 'Gecko'
      , gecko: t
      , mozilla: t
      , version: ((v = ua.match(firefoxVersion)) && v? v[1] : 0)
      }
      if (firefox) {
        o.name = 'Firefox';
        o.firefox = t;
      }
    }
    else if (seamonkey) o = {
        name: 'SeaMonkey'
      , seamonkey: t
      , version: ua.match(/seamonkey\/(\d+(\.\d+)?)/i)[1]
      }

    // Graded Browser Support
    // http://developer.yahoo.com/yui/articles/gbs
    if ((o.msie && o.version >= 9) ||
        (o.chrome && o.version >= 20) ||
        (o.firefox && o.version >= 10.0) ||
        (o.safari && o.version >= 5) ||
        (o.opera && o.version >= 10.0)) {
      o.a = t;
    }

    else if ((o.msie && o.version < 9) ||
        (o.chrome && o.version < 20) ||
        (o.firefox && o.version < 10.0) ||
        (o.safari && o.version < 5) ||
        (o.opera && o.version < 10.0)) {
      o.c = t
    } else o.x = t

    return o
  }

  var bowser = detect(typeof navigator !== 'undefined' ? navigator.userAgent : '')


  /*
   * Set our detect method to the main bowser object so we can
   * reuse it to test other user agents.
   * This is needed to implement future tests.
   */
  bowser._detect = detect;

  return bowser
});<|MERGE_RESOLUTION|>--- conflicted
+++ resolved
@@ -1,9 +1,9 @@
 !function (name, definition) {
-  if (typeof module != 'undefined' && module.exports) module.exports['browser'] = definition()
-  else if (typeof define == 'function') define(definition)
+  if (typeof define == 'function') define(definition)
+  else if (typeof module != 'undefined' && module.exports) module.exports['browser'] = definition()
   else this[name] = definition()
 }('bowser', function () {
-   /**
+  /**
     * See useragents.js for examples of navigator.userAgent
     */
 
@@ -30,7 +30,6 @@
       , windowsphone = /windows phone/i.test(ua)
       , blackberry = /blackberry/i.test(ua)
       , webkitVersion = /version\/(\d+(\.\d+)?)/i
-      // , firefoxVersion = /firefox\/(\d+(\.\d+)?)/i
       , firefoxVersion = /firefox[ \/](\d+(\.\d+)?)/i
       , mobile = /mobile/i.test(ua)
       , o = {}
@@ -85,25 +84,19 @@
       , touchpad: t
       , version : ua.match(/touchpad\/(\d+(\.\d+)?)/i)[1]
       }
-<<<<<<< HEAD
     else if (silk) o =  {
         name: 'Amazon Silk'
-=======
-    else if (iphone || ipad || ipod) {
-      if (ipod) iphone = false
-      o = {
-        name : iphone ? 'iPhone' : ipad ? 'iPad' : 'iPod'
->>>>>>> 8668678f
       , webkit: t
       , android: t
       , mobile: t
       , version : ua.match(/silk\/(\d+(\.\d+)?)/i)[1]
       }
     else if (iphone || ipad || ipod) {
+      if (ipod) iphone = false
       o = {
         name : iphone ? 'iPhone' : ipad ? 'iPad' : 'iPod'
       , webkit: t
-      , mobile: iphone
+      , mobile: t
       , ios: t
       , iphone: iphone
       , ipad: ipad
@@ -133,7 +126,7 @@
       , webkit: t
       , webos: t
       , version: (ua.match(webkitVersion) || ua.match(/wosbrowser\/(\d+(\.\d+)?)/i))[1]
-      }
+    }
     else if (android) o = {
         name: 'Android'
       , webkit: t
