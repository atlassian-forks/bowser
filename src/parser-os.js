--- conflicted
+++ resolved
@@ -155,11 +155,7 @@
   {
     test: [/PlayStation 4/],
     describe(ua) {
-<<<<<<< HEAD
-      const version = getFirstMatch(/PlayStation 4[/\s](\d+(\.\d+)*)/i, ua);
-=======
       const version = Utils.getFirstMatch(/PlayStation 4[/\s](\d+(\.\d+)*)/i, ua);
->>>>>>> 58a871b5
       return {
         name: 'PlayStation 4',
         version,
