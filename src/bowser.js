--- conflicted
+++ resolved
@@ -184,23 +184,19 @@
       , version: versionIdentifier
       }
     }
-<<<<<<< HEAD
+    else if(/googlebot/i.test(ua)) {
+      result = {
+        name: 'Googlebot'
+      , googlebot: t
+      , version: getFirstMatch(/googlebot\/(\d+(\.\d+))/i) || versionIdentifier
+      }
+    }
     else {
       result = {
         name: getFirstMatch(/^(.*)\/(.*) /),
         version: getSecondMatch(/^(.*)\/(.*) /)
      };
    }
-=======
-    else if(/googlebot/i.test(ua)) {
-      result = {
-        name: 'Googlebot'
-      , googlebot: t
-      , version: getFirstMatch(/googlebot\/(\d+(\.\d+))/i) || versionIdentifier
-      }
-    }
-    else result = {}
->>>>>>> 3c755ed7
 
     // set webkit or gecko flag for browsers based on these engines
     if (!result.msedge && /(apple)?webkit/i.test(ua)) {
