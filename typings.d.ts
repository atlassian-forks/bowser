<<<<<<< HEAD
// Type definitions for Bowser 1.x
// Project: https://github.com/lancedikson/bowser
// Definitions by: Paulo Cesar <https://github.com/pocesar>
// Definitions: https://github.com/DefinitelyTyped/DefinitelyTyped

declare const bowser: bowser.IBowser;
export = bowser;
export as namespace bowser;

declare namespace bowser {
    export interface IBowserPlatform {
        ipad: boolean;
        ipod: boolean;
        iphone: boolean;
        /** If a tablet device is detected, the flag tablet is set instead of mobile. */
        tablet: boolean;
        /** All detected mobile OSes are additionally flagged mobile, unless it's a tablet */
        mobile: boolean;
    }

    export interface IBowserOS {
        mac: boolean;
        /**other than Windows Phone */
        windows: boolean;
        windowsphone: boolean;
        /**other than android, chromeos, webos, tizen, and sailfish */
        linux: boolean;
        chromeos: boolean;
        android: boolean;
        /** also sets one of iphone/ipad/ipod */
        ios: boolean;
        blackberry: boolean;
        firefoxos: boolean;
        /** may also set touchpad */
        webos: boolean;
        bada: boolean;
        tizen: boolean;
        sailfish: boolean;
    }

    export interface IBowserVersions {
        chrome: boolean;
        chromium: boolean;
        firefox: boolean;
        msie: boolean;
        msedge: boolean;
        safari: boolean;
        android: boolean;
        ios: boolean;
        opera: boolean;
        samsungBrowser: boolean;
        phantom: boolean;
        blackberry: boolean;
        webos: boolean;
        silk: boolean;
        bada: boolean;
        tizen: boolean;
        seamonkey: boolean;
        sailfish: boolean;
        ucbrowser: boolean;
        qupzilla: boolean;
        vivaldi: boolean;
        sleipnir: boolean;
        kMeleon: boolean;
        whale: boolean;
    }

    export interface IBowserEngines {
        /** IE <= 11 */
        msie: boolean;
        /**Chrome 0-27, Android <4.4, iOs, BB, etc. */
        webkit: boolean;
        /**Chrome >=28, Android >=4.4, Opera, etc. */
        blink: boolean;
        /**Firefox, etc. */
        gecko: boolean;
        /** IE > 11 */
        msedge: boolean;
    }

    export interface IBowserGrade {
        /** Grade A browser */
        a: boolean;
        /** Grade C browser */
        c: boolean;
        /** Grade X browser */
        x: boolean;
        /** A human readable name for this browser. E.g. 'Chrome', '' */
        name: string;
        /** Version number for the browser. E.g. '32.0' */
        version: string|number;
        /** Name for this operating system. E.g. 'macOS' */
        osname: string;
        /** Version number for this operating system. E.g. '10.12.6' */
        osversion: string|number;
    }

    export interface IBowserDetection extends IBowserGrade, IBowserEngines, IBowserOS, IBowserVersions, IBowserPlatform { }

    export interface IBowserMinVersions {
        // { msie: "11", "firefox": "4" }
        [index: string]: string;
    }

    export interface IBowser extends IBowserDetection {
        (): IBowserDetection;
        test(browserList: string[]): boolean;
        _detect(ua: string): IBowser;
        detect(ua: string): IBowser;
        compareVersions(versions: string[]): number;
        check(minVersions: IBowserMinVersions, strictMode?: boolean|string, ua?: string): Boolean;
        isUnsupportedBrowser(minVersions: IBowserMinVersions, strictMode?: boolean|string, ua?: string): boolean;
    }

}
=======
// to be defined in stable version
>>>>>>> b9db96b1
<|MERGE_RESOLUTION|>--- conflicted
+++ resolved
@@ -1,119 +1 @@
-<<<<<<< HEAD
-// Type definitions for Bowser 1.x
-// Project: https://github.com/lancedikson/bowser
-// Definitions by: Paulo Cesar <https://github.com/pocesar>
-// Definitions: https://github.com/DefinitelyTyped/DefinitelyTyped
-
-declare const bowser: bowser.IBowser;
-export = bowser;
-export as namespace bowser;
-
-declare namespace bowser {
-    export interface IBowserPlatform {
-        ipad: boolean;
-        ipod: boolean;
-        iphone: boolean;
-        /** If a tablet device is detected, the flag tablet is set instead of mobile. */
-        tablet: boolean;
-        /** All detected mobile OSes are additionally flagged mobile, unless it's a tablet */
-        mobile: boolean;
-    }
-
-    export interface IBowserOS {
-        mac: boolean;
-        /**other than Windows Phone */
-        windows: boolean;
-        windowsphone: boolean;
-        /**other than android, chromeos, webos, tizen, and sailfish */
-        linux: boolean;
-        chromeos: boolean;
-        android: boolean;
-        /** also sets one of iphone/ipad/ipod */
-        ios: boolean;
-        blackberry: boolean;
-        firefoxos: boolean;
-        /** may also set touchpad */
-        webos: boolean;
-        bada: boolean;
-        tizen: boolean;
-        sailfish: boolean;
-    }
-
-    export interface IBowserVersions {
-        chrome: boolean;
-        chromium: boolean;
-        firefox: boolean;
-        msie: boolean;
-        msedge: boolean;
-        safari: boolean;
-        android: boolean;
-        ios: boolean;
-        opera: boolean;
-        samsungBrowser: boolean;
-        phantom: boolean;
-        blackberry: boolean;
-        webos: boolean;
-        silk: boolean;
-        bada: boolean;
-        tizen: boolean;
-        seamonkey: boolean;
-        sailfish: boolean;
-        ucbrowser: boolean;
-        qupzilla: boolean;
-        vivaldi: boolean;
-        sleipnir: boolean;
-        kMeleon: boolean;
-        whale: boolean;
-    }
-
-    export interface IBowserEngines {
-        /** IE <= 11 */
-        msie: boolean;
-        /**Chrome 0-27, Android <4.4, iOs, BB, etc. */
-        webkit: boolean;
-        /**Chrome >=28, Android >=4.4, Opera, etc. */
-        blink: boolean;
-        /**Firefox, etc. */
-        gecko: boolean;
-        /** IE > 11 */
-        msedge: boolean;
-    }
-
-    export interface IBowserGrade {
-        /** Grade A browser */
-        a: boolean;
-        /** Grade C browser */
-        c: boolean;
-        /** Grade X browser */
-        x: boolean;
-        /** A human readable name for this browser. E.g. 'Chrome', '' */
-        name: string;
-        /** Version number for the browser. E.g. '32.0' */
-        version: string|number;
-        /** Name for this operating system. E.g. 'macOS' */
-        osname: string;
-        /** Version number for this operating system. E.g. '10.12.6' */
-        osversion: string|number;
-    }
-
-    export interface IBowserDetection extends IBowserGrade, IBowserEngines, IBowserOS, IBowserVersions, IBowserPlatform { }
-
-    export interface IBowserMinVersions {
-        // { msie: "11", "firefox": "4" }
-        [index: string]: string;
-    }
-
-    export interface IBowser extends IBowserDetection {
-        (): IBowserDetection;
-        test(browserList: string[]): boolean;
-        _detect(ua: string): IBowser;
-        detect(ua: string): IBowser;
-        compareVersions(versions: string[]): number;
-        check(minVersions: IBowserMinVersions, strictMode?: boolean|string, ua?: string): Boolean;
-        isUnsupportedBrowser(minVersions: IBowserMinVersions, strictMode?: boolean|string, ua?: string): boolean;
-    }
-
-}
-=======
-// to be defined in stable version
->>>>>>> b9db96b1
+// to be defined in stable version