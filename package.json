--- conflicted
+++ resolved
@@ -10,12 +10,8 @@
   "version": "1.1.0",
   "homepage": "https://github.com/ded/bowser",
   "author": "Dustin Diaz <dustin@dustindiaz.com> (http://dustindiaz.com)",
-<<<<<<< HEAD
   "main": "./src/bowser.js",
-=======
-  "main": "./bowser.js",
   "typings": "./typings.d.ts",
->>>>>>> f11d5e82
   "repository": {
     "type": "git",
     "url": "git+https://github.com/ded/bowser.git"
