--- conflicted
+++ resolved
@@ -17,7 +17,6 @@
 ## Bowser Flags
 Your mileage may vary, but these flags should be set.  See Contributing below.
 
-<<<<<<< HEAD
 ``` js
 alert('Hello ' + bowser.name + ' ' + bowser.version);
 ```
@@ -58,11 +57,6 @@
 
   * `chrome` - [`webkit`]
   * `firefox` - [`gecko`]
-=======
-  * `vivaldi`[`webkit`]
-  * `chrome`[`webkit`]
-  * `firefox`[`gecko`]
->>>>>>> 1d39dcab
   * `msie`
   * `msedge`
   * `safari` - [`webkit`]
@@ -79,6 +73,7 @@
   * `sailfish` - [`gecko`]
   * `ucbrowser` — [`webkit`]
   * `qupzilla` — [`webkit`]
+  * `vivaldi` — [`webkit`]
 
 For all detected browsers the browser version is set in the `version` field.
 
