Bowser
------
A Browser detector. Because sometimes, there is no other way, and not even good modern browsers always provide good feature detection mechanisms.

So... it works like this:

``` js
if (bowser.msie && bowser.version <= 6) {
  alert('Hello China');
}
```

Detected Browsers
-----

  * msie
  * safari[webkit]
  * chrome[webkit]
  * firefox[gecko]
  * opera

Notes
----
Safari, Chrome, and Firefox will report that they have webkit|gecko engines

``` js
if (bowser.webkit) {
  // do stuff with safari & chrome
}
```

Ender installation
-----
If you don't already have [Ender](http://ender.no.de) (an npm package) install it now (and don't look back)

    $ npm install ender

then add bowser to your module collection

    $ ender add bowser

use it like this:

``` js
if ($.browser.chrome) {
  alert('Hello Silicon Valley');
}
```

Graded Browser Support
---------
One useful feature of Bowser is that aside from checking one browser from another -- it will keep up to date with [Yahoo's Graded Browser Support](http://developer.yahoo.com/yui/articles/gbs/) chart, giving you access to each grade on the bowser object

``` js
if (bowser.a) {
  // support full feature set
}
else if (bowser.c) {
  // serve degraded version
}
else {
  // unsupported (bowser.x)
}
```

Building
<<<<<<< HEAD
--------

Simply `$ npm install` and `$ make` inside the bowser folder.


Testing
-------
We started a list `src/useragents.js` with example user agents and their expected bowser object.

Whenever you add support for new browsers or notice a bug / mismatch, please update the list and
check if all tests are still passing.

To run the test call `$ make test` and hope for green light ;)
=======
---------

If you'd like to contribute a change to bowser, modify the files in src/, then run the following (you'll need node + npm installed):

    $ npm install
    $ make
>>>>>>> d782ab54
<|MERGE_RESOLUTION|>--- conflicted
+++ resolved
@@ -64,10 +64,12 @@
 ```
 
 Building
-<<<<<<< HEAD
 --------
 
-Simply `$ npm install` and `$ make` inside the bowser folder.
+If you'd like to contribute a change to bowser, modify the files in src/, then run the following (you'll need node + npm installed):
+
+    $ npm install
+    $ make
 
 
 Testing
@@ -77,12 +79,4 @@
 Whenever you add support for new browsers or notice a bug / mismatch, please update the list and
 check if all tests are still passing.
 
-To run the test call `$ make test` and hope for green light ;)
-=======
----------
-
-If you'd like to contribute a change to bowser, modify the files in src/, then run the following (you'll need node + npm installed):
-
-    $ npm install
-    $ make
->>>>>>> d782ab54
+To run the test call `$ make test`