/*!
 * Bowser - a browser detector
 * https://github.com/lancedikson/bowser
 * MIT License | (c) Dustin Diaz 2012-2015
 * MIT License | (c) Denis Demchenko 2015-2017
 */
<<<<<<< HEAD

!function (root, name, definition) {
  if (typeof module != 'undefined' && module.exports) module.exports = definition()
  else if (typeof define == 'function' && define.amd) define(name, definition)
  else root[name] = definition()
}(this, 'bowser', function () {
  /**
    * See useragents.js for examples of navigator.userAgent
    */

  var t = true

  function detect(ua) {

    function getFirstMatch(regex) {
      var match = ua.match(regex);
      return (match && match.length > 1 && match[1]) || '';
    }

    function getSecondMatch(regex) {
      var match = ua.match(regex);
      return (match && match.length > 1 && match[2]) || '';
    }

    var iosdevice = getFirstMatch(/(ipod|iphone|ipad)/i).toLowerCase()
      , likeAndroid = /like android/i.test(ua)
      , android = !likeAndroid && /android/i.test(ua)
      , nexusMobile = /nexus\s*[0-6]\s*/i.test(ua)
      , nexusTablet = !nexusMobile && /nexus\s*[0-9]+/i.test(ua)
      , chromeos = /CrOS/.test(ua)
      , silk = /silk/i.test(ua)
      , sailfish = /sailfish/i.test(ua)
      , tizen = /tizen/i.test(ua)
      , webos = /(web|hpw)(o|0)s/i.test(ua)
      , windowsphone = /windows phone/i.test(ua)
      , samsungBrowser = /SamsungBrowser/i.test(ua)
      , windows = !windowsphone && /windows/i.test(ua)
      , mac = !iosdevice && !silk && /macintosh/i.test(ua)
      , linux = !android && !sailfish && !tizen && !webos && /linux/i.test(ua)
      , edgeVersion = getSecondMatch(/edg([ea]|ios)\/(\d+(\.\d+)?)/i)
      , versionIdentifier = getFirstMatch(/version\/(\d+(\.\d+)?)/i)
      , tablet = /tablet/i.test(ua) && !/tablet pc/i.test(ua)
      , mobile = !tablet && /[^-]mobi/i.test(ua)
      , xbox = /xbox/i.test(ua)
      , result

    if (/opera/i.test(ua)) {
      //  an old Opera
      result = {
        name: 'Opera'
      , opera: t
      , version: versionIdentifier || getFirstMatch(/(?:opera|opr|opios)[\s\/](\d+(\.\d+)?)/i)
      }
    } else if (/opr\/|opios/i.test(ua)) {
      // a new Opera
      result = {
        name: 'Opera'
        , opera: t
        , version: getFirstMatch(/(?:opr|opios)[\s\/](\d+(\.\d+)?)/i) || versionIdentifier
      }
    }
    else if (/SamsungBrowser/i.test(ua)) {
      result = {
        name: 'Samsung Internet for Android'
        , samsungBrowser: t
        , version: versionIdentifier || getFirstMatch(/(?:SamsungBrowser)[\s\/](\d+(\.\d+)?)/i)
      }
    }
    else if (/Whale/i.test(ua)) {
      result = {
        name: 'NAVER Whale browser'
        , whale: t
        , version: getFirstMatch(/(?:whale)[\s\/](\d+(?:\.\d+)+)/i)
      }
    }
    else if (/MZBrowser/i.test(ua)) {
      result = {
        name: 'MZ Browser'
        , mzbrowser: t
        , version: getFirstMatch(/(?:MZBrowser)[\s\/](\d+(?:\.\d+)+)/i)
      }
    }
    else if (/coast/i.test(ua)) {
      result = {
        name: 'Opera Coast'
        , coast: t
        , version: versionIdentifier || getFirstMatch(/(?:coast)[\s\/](\d+(\.\d+)?)/i)
      }
    }
    else if (/focus/i.test(ua)) {
      result = {
        name: 'Focus'
        , focus: t
        , version: getFirstMatch(/(?:focus)[\s\/](\d+(?:\.\d+)+)/i)
      }
    }
    else if (/yabrowser/i.test(ua)) {
      result = {
        name: 'Yandex Browser'
      , yandexbrowser: t
      , version: versionIdentifier || getFirstMatch(/(?:yabrowser)[\s\/](\d+(\.\d+)?)/i)
      }
    }
    else if (/ucbrowser/i.test(ua)) {
      result = {
          name: 'UC Browser'
        , ucbrowser: t
        , version: getFirstMatch(/(?:ucbrowser)[\s\/](\d+(?:\.\d+)+)/i)
      }
    }
    else if (/mxios/i.test(ua)) {
      result = {
        name: 'Maxthon'
        , maxthon: t
        , version: getFirstMatch(/(?:mxios)[\s\/](\d+(?:\.\d+)+)/i)
      }
    }
    else if (/epiphany/i.test(ua)) {
      result = {
        name: 'Epiphany'
        , epiphany: t
        , version: getFirstMatch(/(?:epiphany)[\s\/](\d+(?:\.\d+)+)/i)
      }
    }
    else if (/puffin/i.test(ua)) {
      result = {
        name: 'Puffin'
        , puffin: t
        , version: getFirstMatch(/(?:puffin)[\s\/](\d+(?:\.\d+)?)/i)
      }
    }
    else if (/sleipnir/i.test(ua)) {
      result = {
        name: 'Sleipnir'
        , sleipnir: t
        , version: getFirstMatch(/(?:sleipnir)[\s\/](\d+(?:\.\d+)+)/i)
      }
    }
    else if (/k-meleon/i.test(ua)) {
      result = {
        name: 'K-Meleon'
        , kMeleon: t
        , version: getFirstMatch(/(?:k-meleon)[\s\/](\d+(?:\.\d+)+)/i)
      }
    }
    else if (windowsphone) {
      result = {
        name: 'Windows Phone'
      , osname: 'Windows Phone'
      , windowsphone: t
      }
      if (edgeVersion) {
        result.msedge = t
        result.version = edgeVersion
      }
      else {
        result.msie = t
        result.version = getFirstMatch(/iemobile\/(\d+(\.\d+)?)/i)
      }
    }
    else if (/msie|trident/i.test(ua)) {
      result = {
        name: 'Internet Explorer'
      , msie: t
      , version: getFirstMatch(/(?:msie |rv:)(\d+(\.\d+)?)/i)
      }
    } else if (chromeos) {
      result = {
        name: 'Chrome'
      , osname: 'Chrome OS'
      , chromeos: t
      , chromeBook: t
      , chrome: t
      , version: getFirstMatch(/(?:chrome|crios|crmo)\/(\d+(\.\d+)?)/i)
      }
    } else if (/edg([ea]|ios)/i.test(ua)) {
      result = {
        name: 'Microsoft Edge'
      , msedge: t
      , version: edgeVersion
      }
    }
    else if (/vivaldi/i.test(ua)) {
      result = {
        name: 'Vivaldi'
        , vivaldi: t
        , version: getFirstMatch(/vivaldi\/(\d+(\.\d+)?)/i) || versionIdentifier
      }
    }
    else if (sailfish) {
      result = {
        name: 'Sailfish'
      , osname: 'Sailfish OS'
      , sailfish: t
      , version: getFirstMatch(/sailfish\s?browser\/(\d+(\.\d+)?)/i)
      }
    }
    else if (/seamonkey\//i.test(ua)) {
      result = {
        name: 'SeaMonkey'
      , seamonkey: t
      , version: getFirstMatch(/seamonkey\/(\d+(\.\d+)?)/i)
      }
    }
    else if (/firefox|iceweasel|fxios/i.test(ua)) {
      result = {
        name: 'Firefox'
      , firefox: t
      , version: getFirstMatch(/(?:firefox|iceweasel|fxios)[ \/](\d+(\.\d+)?)/i)
      }
      if (/\((mobile|tablet);[^\)]*rv:[\d\.]+\)/i.test(ua)) {
        result.firefoxos = t
        result.osname = 'Firefox OS'
      }
    }
    else if (silk) {
      result =  {
        name: 'Amazon Silk'
      , silk: t
      , version : getFirstMatch(/silk\/(\d+(\.\d+)?)/i)
      }
    }
    else if (/phantom/i.test(ua)) {
      result = {
        name: 'PhantomJS'
      , phantom: t
      , version: getFirstMatch(/phantomjs\/(\d+(\.\d+)?)/i)
      }
    }
    else if (/slimerjs/i.test(ua)) {
      result = {
        name: 'SlimerJS'
        , slimer: t
        , version: getFirstMatch(/slimerjs\/(\d+(\.\d+)?)/i)
      }
    }
    else if (/blackberry|\bbb\d+/i.test(ua) || /rim\stablet/i.test(ua)) {
      result = {
        name: 'BlackBerry'
      , osname: 'BlackBerry OS'
      , blackberry: t
      , version: versionIdentifier || getFirstMatch(/blackberry[\d]+\/(\d+(\.\d+)?)/i)
      }
    }
    else if (webos) {
      result = {
        name: 'WebOS'
      , osname: 'WebOS'
      , webos: t
      , version: versionIdentifier || getFirstMatch(/w(?:eb)?osbrowser\/(\d+(\.\d+)?)/i)
      };
      /touchpad\//i.test(ua) && (result.touchpad = t)
    }
    else if (/bada/i.test(ua)) {
      result = {
        name: 'Bada'
      , osname: 'Bada'
      , bada: t
      , version: getFirstMatch(/dolfin\/(\d+(\.\d+)?)/i)
      };
    }
    else if (tizen) {
      result = {
        name: 'Tizen'
      , osname: 'Tizen'
      , tizen: t
      , version: getFirstMatch(/(?:tizen\s?)?browser\/(\d+(\.\d+)?)/i) || versionIdentifier
      };
    }
    else if (/qupzilla/i.test(ua)) {
      result = {
        name: 'QupZilla'
        , qupzilla: t
        , version: getFirstMatch(/(?:qupzilla)[\s\/](\d+(?:\.\d+)+)/i) || versionIdentifier
      }
    }
    else if (/chromium/i.test(ua)) {
      result = {
        name: 'Chromium'
        , chromium: t
        , version: getFirstMatch(/(?:chromium)[\s\/](\d+(?:\.\d+)?)/i) || versionIdentifier
      }
    }
    else if (/chrome|crios|crmo/i.test(ua)) {
      result = {
        name: 'Chrome'
        , chrome: t
        , version: getFirstMatch(/(?:chrome|crios|crmo)\/(\d+(\.\d+)?)/i)
      }
    }
    else if (android) {
      result = {
        name: 'Android'
        , version: versionIdentifier
      }
    }
    else if (/safari|applewebkit/i.test(ua)) {
      result = {
        name: 'Safari'
      , safari: t
      }
      if (versionIdentifier) {
        result.version = versionIdentifier
      }
    }
    else if (iosdevice) {
      result = {
        name : iosdevice == 'iphone' ? 'iPhone' : iosdevice == 'ipad' ? 'iPad' : 'iPod'
      }
      // WTF: version is not part of user agent in web apps
      if (versionIdentifier) {
        result.version = versionIdentifier
      }
    }
    else if(/googlebot/i.test(ua)) {
      result = {
        name: 'Googlebot'
      , googlebot: t
      , version: getFirstMatch(/googlebot\/(\d+(\.\d+))/i) || versionIdentifier
      }
    }
    else {
      result = {
        name: getFirstMatch(/^(.*)\/(.*) /),
        version: getSecondMatch(/^(.*)\/(.*) /)
     };
   }

    // set webkit or gecko flag for browsers based on these engines
    if (!result.msedge && /(apple)?webkit/i.test(ua)) {
      if (/(apple)?webkit\/537\.36/i.test(ua)) {
        result.name = result.name || "Blink"
        result.blink = t
      } else {
        result.name = result.name || "Webkit"
        result.webkit = t
      }
      if (!result.version && versionIdentifier) {
        result.version = versionIdentifier
      }
    } else if (!result.opera && /gecko\//i.test(ua)) {
      result.name = result.name || "Gecko"
      result.gecko = t
      result.version = result.version || getFirstMatch(/gecko\/(\d+(\.\d+)?)/i)
    }

    // set OS flags for platforms that have multiple browsers
    if (!result.windowsphone && (android || result.silk)) {
      result.android = t
      result.osname = 'Android'
    } else if (!result.windowsphone && iosdevice) {
      result[iosdevice] = t
      result.ios = t
      result.osname = 'iOS'
    } else if (mac) {
      result.mac = t
      result.osname = 'macOS'
    } else if (xbox) {
      result.xbox = t
      result.osname = 'Xbox'
    } else if (windows) {
      result.windows = t
      result.osname = 'Windows'
    } else if (linux) {
      result.linux = t
      result.osname = 'Linux'
    }

    function getWindowsVersion (s) {
      switch (s) {
        case 'NT': return 'NT'
        case 'XP': return 'XP'
        case 'NT 5.0': return '2000'
        case 'NT 5.1': return 'XP'
        case 'NT 5.2': return '2003'
        case 'NT 6.0': return 'Vista'
        case 'NT 6.1': return '7'
        case 'NT 6.2': return '8'
        case 'NT 6.3': return '8.1'
        case 'NT 10.0': return '10'
        default: return undefined
      }
    }

    // OS version extraction
    var osVersion = '';
    if (result.windows) {
      osVersion = getWindowsVersion(getFirstMatch(/Windows ((NT|XP)( \d\d?.\d)?)/i))
    } else if (result.windowsphone) {
      osVersion = getFirstMatch(/windows phone (?:os)?\s?(\d+(\.\d+)*)/i);
    } else if (result.mac) {
      osVersion = getFirstMatch(/Mac OS X (\d+([_\.\s]\d+)*)/i);
      osVersion = osVersion.replace(/[_\s]/g, '.');
    } else if (iosdevice) {
      osVersion = getFirstMatch(/os (\d+([_\s]\d+)*) like mac os x/i);
      osVersion = osVersion.replace(/[_\s]/g, '.');
    } else if (android) {
      osVersion = getFirstMatch(/android[ \/-](\d+(\.\d+)*)/i);
    } else if (result.webos) {
      osVersion = getFirstMatch(/(?:web|hpw)os\/(\d+(\.\d+)*)/i);
    } else if (result.blackberry) {
      osVersion = getFirstMatch(/rim\stablet\sos\s(\d+(\.\d+)*)/i);
    } else if (result.bada) {
      osVersion = getFirstMatch(/bada\/(\d+(\.\d+)*)/i);
    } else if (result.tizen) {
      osVersion = getFirstMatch(/tizen[\/\s](\d+(\.\d+)*)/i);
    }
    if (osVersion) {
      result.osversion = osVersion;
    }

    // device type extraction
    var osMajorVersion = !result.windows && osVersion.split('.')[0];
    if (
         tablet
      || nexusTablet
      || iosdevice == 'ipad'
      || (android && (osMajorVersion == 3 || (osMajorVersion >= 4 && !mobile)))
      || result.silk
    ) {
      result.tablet = t
    } else if (
         mobile
      || iosdevice == 'iphone'
      || iosdevice == 'ipod'
      || android
      || nexusMobile
      || result.blackberry
      || result.webos
      || result.bada
    ) {
      result.mobile = t
    }

    // Graded Browser Support
    // http://developer.yahoo.com/yui/articles/gbs
    if (result.msedge ||
        (result.msie && result.version >= 10) ||
        (result.yandexbrowser && result.version >= 15) ||
		    (result.vivaldi && result.version >= 1.0) ||
        (result.chrome && result.version >= 20) ||
        (result.samsungBrowser && result.version >= 4) ||
        (result.whale && compareVersions([result.version, '1.0']) === 1) ||
        (result.mzbrowser && compareVersions([result.version, '6.0']) === 1) ||
        (result.focus && compareVersions([result.version, '1.0']) === 1) ||
        (result.firefox && result.version >= 20.0) ||
        (result.safari && result.version >= 6) ||
        (result.opera && result.version >= 10.0) ||
        (result.ios && result.osversion && result.osversion.split(".")[0] >= 6) ||
        (result.blackberry && result.version >= 10.1)
        || (result.chromium && result.version >= 20)
        ) {
      result.a = t;
    }
    else if ((result.msie && result.version < 10) ||
        (result.chrome && result.version < 20) ||
        (result.firefox && result.version < 20.0) ||
        (result.safari && result.version < 6) ||
        (result.opera && result.version < 10.0) ||
        (result.ios && result.osversion && result.osversion.split(".")[0] < 6)
        || (result.chromium && result.version < 20)
        ) {
      result.c = t
    } else result.x = t

    return result
  }

  var bowser = detect(typeof navigator !== 'undefined' ? navigator.userAgent || '' : '')

  bowser.test = function (browserList) {
    for (var i = 0; i < browserList.length; ++i) {
      var browserItem = browserList[i];
      if (typeof browserItem=== 'string') {
        if (browserItem in bowser) {
          return true;
        }
      }
    }
    return false;
  }

  /**
   * Get version precisions count
   *
   * @example
   *   getVersionPrecision("1.10.3") // 3
   *
   * @param  {string} version
   * @return {number}
   */
  function getVersionPrecision(version) {
    return version.split(".").length;
  }

  /**
   * Array::map polyfill
   *
   * @param  {Array} arr
   * @param  {Function} iterator
   * @return {Array}
   */
  function map(arr, iterator) {
    var result = [], i;
    if (Array.prototype.map) {
      return Array.prototype.map.call(arr, iterator);
    }
    for (i = 0; i < arr.length; i++) {
      result.push(iterator(arr[i]));
    }
    return result;
  }

=======
import Parser from './parser';

/**
 * Bowser class.
 * Keep it simple as much as it can be.
 * It's supposed to work with collections of {@link Parser} instances
 * rather then solve one-instance problems.
 * All the one-instance stuff is located in Parser class.
 */
class Bowser {
>>>>>>> b9db96b1
  /**
   * Creates a {@link module:parser:Parser} instance
   *
   * @param {String} UA UserAgent string
   * @param {Boolean} [skipParsing=false] same as skipParsing for {@link Parser}
   * @returns {Parser}
   * @throws {Error} when UA is not a String
   *
   * @example
   * const bowser = new Bowser(window.navigator.userAgent);
   * bowser.getResult()
   */
  static getParser(UA, skipParsing=false) {
    if (typeof UA !== 'string') {
      throw new Error('UserAgent should be a string');
    }
    return new Parser(UA, skipParsing);
  }

  /**
   * Creates a {@link Parser} instance and runs {@link Parser.getResult} immediately
   *
   * @param UA
   * @return {ParsedResult}
   */
  static parse(UA) {
    return (new Parser(UA)).getResult();
  }
}

<<<<<<< HEAD
  bowser.isUnsupportedBrowser = isUnsupportedBrowser;
  bowser.compareVersions = compareVersions;
  bowser.check = check;

  /*
   * Set our detect method to the main bowser object so we can
   * reuse it to test other user agents.
   * This is needed to implement future tests.
   */
  bowser._detect = detect;

  /*
   * Set our detect public method to the main bowser object
   * This is needed to implement bowser in server side
   */
  bowser.detect = detect;
  return bowser
});
=======
export default Bowser;
>>>>>>> b9db96b1
<|MERGE_RESOLUTION|>--- conflicted
+++ resolved
@@ -4,521 +4,6 @@
  * MIT License | (c) Dustin Diaz 2012-2015
  * MIT License | (c) Denis Demchenko 2015-2017
  */
-<<<<<<< HEAD
-
-!function (root, name, definition) {
-  if (typeof module != 'undefined' && module.exports) module.exports = definition()
-  else if (typeof define == 'function' && define.amd) define(name, definition)
-  else root[name] = definition()
-}(this, 'bowser', function () {
-  /**
-    * See useragents.js for examples of navigator.userAgent
-    */
-
-  var t = true
-
-  function detect(ua) {
-
-    function getFirstMatch(regex) {
-      var match = ua.match(regex);
-      return (match && match.length > 1 && match[1]) || '';
-    }
-
-    function getSecondMatch(regex) {
-      var match = ua.match(regex);
-      return (match && match.length > 1 && match[2]) || '';
-    }
-
-    var iosdevice = getFirstMatch(/(ipod|iphone|ipad)/i).toLowerCase()
-      , likeAndroid = /like android/i.test(ua)
-      , android = !likeAndroid && /android/i.test(ua)
-      , nexusMobile = /nexus\s*[0-6]\s*/i.test(ua)
-      , nexusTablet = !nexusMobile && /nexus\s*[0-9]+/i.test(ua)
-      , chromeos = /CrOS/.test(ua)
-      , silk = /silk/i.test(ua)
-      , sailfish = /sailfish/i.test(ua)
-      , tizen = /tizen/i.test(ua)
-      , webos = /(web|hpw)(o|0)s/i.test(ua)
-      , windowsphone = /windows phone/i.test(ua)
-      , samsungBrowser = /SamsungBrowser/i.test(ua)
-      , windows = !windowsphone && /windows/i.test(ua)
-      , mac = !iosdevice && !silk && /macintosh/i.test(ua)
-      , linux = !android && !sailfish && !tizen && !webos && /linux/i.test(ua)
-      , edgeVersion = getSecondMatch(/edg([ea]|ios)\/(\d+(\.\d+)?)/i)
-      , versionIdentifier = getFirstMatch(/version\/(\d+(\.\d+)?)/i)
-      , tablet = /tablet/i.test(ua) && !/tablet pc/i.test(ua)
-      , mobile = !tablet && /[^-]mobi/i.test(ua)
-      , xbox = /xbox/i.test(ua)
-      , result
-
-    if (/opera/i.test(ua)) {
-      //  an old Opera
-      result = {
-        name: 'Opera'
-      , opera: t
-      , version: versionIdentifier || getFirstMatch(/(?:opera|opr|opios)[\s\/](\d+(\.\d+)?)/i)
-      }
-    } else if (/opr\/|opios/i.test(ua)) {
-      // a new Opera
-      result = {
-        name: 'Opera'
-        , opera: t
-        , version: getFirstMatch(/(?:opr|opios)[\s\/](\d+(\.\d+)?)/i) || versionIdentifier
-      }
-    }
-    else if (/SamsungBrowser/i.test(ua)) {
-      result = {
-        name: 'Samsung Internet for Android'
-        , samsungBrowser: t
-        , version: versionIdentifier || getFirstMatch(/(?:SamsungBrowser)[\s\/](\d+(\.\d+)?)/i)
-      }
-    }
-    else if (/Whale/i.test(ua)) {
-      result = {
-        name: 'NAVER Whale browser'
-        , whale: t
-        , version: getFirstMatch(/(?:whale)[\s\/](\d+(?:\.\d+)+)/i)
-      }
-    }
-    else if (/MZBrowser/i.test(ua)) {
-      result = {
-        name: 'MZ Browser'
-        , mzbrowser: t
-        , version: getFirstMatch(/(?:MZBrowser)[\s\/](\d+(?:\.\d+)+)/i)
-      }
-    }
-    else if (/coast/i.test(ua)) {
-      result = {
-        name: 'Opera Coast'
-        , coast: t
-        , version: versionIdentifier || getFirstMatch(/(?:coast)[\s\/](\d+(\.\d+)?)/i)
-      }
-    }
-    else if (/focus/i.test(ua)) {
-      result = {
-        name: 'Focus'
-        , focus: t
-        , version: getFirstMatch(/(?:focus)[\s\/](\d+(?:\.\d+)+)/i)
-      }
-    }
-    else if (/yabrowser/i.test(ua)) {
-      result = {
-        name: 'Yandex Browser'
-      , yandexbrowser: t
-      , version: versionIdentifier || getFirstMatch(/(?:yabrowser)[\s\/](\d+(\.\d+)?)/i)
-      }
-    }
-    else if (/ucbrowser/i.test(ua)) {
-      result = {
-          name: 'UC Browser'
-        , ucbrowser: t
-        , version: getFirstMatch(/(?:ucbrowser)[\s\/](\d+(?:\.\d+)+)/i)
-      }
-    }
-    else if (/mxios/i.test(ua)) {
-      result = {
-        name: 'Maxthon'
-        , maxthon: t
-        , version: getFirstMatch(/(?:mxios)[\s\/](\d+(?:\.\d+)+)/i)
-      }
-    }
-    else if (/epiphany/i.test(ua)) {
-      result = {
-        name: 'Epiphany'
-        , epiphany: t
-        , version: getFirstMatch(/(?:epiphany)[\s\/](\d+(?:\.\d+)+)/i)
-      }
-    }
-    else if (/puffin/i.test(ua)) {
-      result = {
-        name: 'Puffin'
-        , puffin: t
-        , version: getFirstMatch(/(?:puffin)[\s\/](\d+(?:\.\d+)?)/i)
-      }
-    }
-    else if (/sleipnir/i.test(ua)) {
-      result = {
-        name: 'Sleipnir'
-        , sleipnir: t
-        , version: getFirstMatch(/(?:sleipnir)[\s\/](\d+(?:\.\d+)+)/i)
-      }
-    }
-    else if (/k-meleon/i.test(ua)) {
-      result = {
-        name: 'K-Meleon'
-        , kMeleon: t
-        , version: getFirstMatch(/(?:k-meleon)[\s\/](\d+(?:\.\d+)+)/i)
-      }
-    }
-    else if (windowsphone) {
-      result = {
-        name: 'Windows Phone'
-      , osname: 'Windows Phone'
-      , windowsphone: t
-      }
-      if (edgeVersion) {
-        result.msedge = t
-        result.version = edgeVersion
-      }
-      else {
-        result.msie = t
-        result.version = getFirstMatch(/iemobile\/(\d+(\.\d+)?)/i)
-      }
-    }
-    else if (/msie|trident/i.test(ua)) {
-      result = {
-        name: 'Internet Explorer'
-      , msie: t
-      , version: getFirstMatch(/(?:msie |rv:)(\d+(\.\d+)?)/i)
-      }
-    } else if (chromeos) {
-      result = {
-        name: 'Chrome'
-      , osname: 'Chrome OS'
-      , chromeos: t
-      , chromeBook: t
-      , chrome: t
-      , version: getFirstMatch(/(?:chrome|crios|crmo)\/(\d+(\.\d+)?)/i)
-      }
-    } else if (/edg([ea]|ios)/i.test(ua)) {
-      result = {
-        name: 'Microsoft Edge'
-      , msedge: t
-      , version: edgeVersion
-      }
-    }
-    else if (/vivaldi/i.test(ua)) {
-      result = {
-        name: 'Vivaldi'
-        , vivaldi: t
-        , version: getFirstMatch(/vivaldi\/(\d+(\.\d+)?)/i) || versionIdentifier
-      }
-    }
-    else if (sailfish) {
-      result = {
-        name: 'Sailfish'
-      , osname: 'Sailfish OS'
-      , sailfish: t
-      , version: getFirstMatch(/sailfish\s?browser\/(\d+(\.\d+)?)/i)
-      }
-    }
-    else if (/seamonkey\//i.test(ua)) {
-      result = {
-        name: 'SeaMonkey'
-      , seamonkey: t
-      , version: getFirstMatch(/seamonkey\/(\d+(\.\d+)?)/i)
-      }
-    }
-    else if (/firefox|iceweasel|fxios/i.test(ua)) {
-      result = {
-        name: 'Firefox'
-      , firefox: t
-      , version: getFirstMatch(/(?:firefox|iceweasel|fxios)[ \/](\d+(\.\d+)?)/i)
-      }
-      if (/\((mobile|tablet);[^\)]*rv:[\d\.]+\)/i.test(ua)) {
-        result.firefoxos = t
-        result.osname = 'Firefox OS'
-      }
-    }
-    else if (silk) {
-      result =  {
-        name: 'Amazon Silk'
-      , silk: t
-      , version : getFirstMatch(/silk\/(\d+(\.\d+)?)/i)
-      }
-    }
-    else if (/phantom/i.test(ua)) {
-      result = {
-        name: 'PhantomJS'
-      , phantom: t
-      , version: getFirstMatch(/phantomjs\/(\d+(\.\d+)?)/i)
-      }
-    }
-    else if (/slimerjs/i.test(ua)) {
-      result = {
-        name: 'SlimerJS'
-        , slimer: t
-        , version: getFirstMatch(/slimerjs\/(\d+(\.\d+)?)/i)
-      }
-    }
-    else if (/blackberry|\bbb\d+/i.test(ua) || /rim\stablet/i.test(ua)) {
-      result = {
-        name: 'BlackBerry'
-      , osname: 'BlackBerry OS'
-      , blackberry: t
-      , version: versionIdentifier || getFirstMatch(/blackberry[\d]+\/(\d+(\.\d+)?)/i)
-      }
-    }
-    else if (webos) {
-      result = {
-        name: 'WebOS'
-      , osname: 'WebOS'
-      , webos: t
-      , version: versionIdentifier || getFirstMatch(/w(?:eb)?osbrowser\/(\d+(\.\d+)?)/i)
-      };
-      /touchpad\//i.test(ua) && (result.touchpad = t)
-    }
-    else if (/bada/i.test(ua)) {
-      result = {
-        name: 'Bada'
-      , osname: 'Bada'
-      , bada: t
-      , version: getFirstMatch(/dolfin\/(\d+(\.\d+)?)/i)
-      };
-    }
-    else if (tizen) {
-      result = {
-        name: 'Tizen'
-      , osname: 'Tizen'
-      , tizen: t
-      , version: getFirstMatch(/(?:tizen\s?)?browser\/(\d+(\.\d+)?)/i) || versionIdentifier
-      };
-    }
-    else if (/qupzilla/i.test(ua)) {
-      result = {
-        name: 'QupZilla'
-        , qupzilla: t
-        , version: getFirstMatch(/(?:qupzilla)[\s\/](\d+(?:\.\d+)+)/i) || versionIdentifier
-      }
-    }
-    else if (/chromium/i.test(ua)) {
-      result = {
-        name: 'Chromium'
-        , chromium: t
-        , version: getFirstMatch(/(?:chromium)[\s\/](\d+(?:\.\d+)?)/i) || versionIdentifier
-      }
-    }
-    else if (/chrome|crios|crmo/i.test(ua)) {
-      result = {
-        name: 'Chrome'
-        , chrome: t
-        , version: getFirstMatch(/(?:chrome|crios|crmo)\/(\d+(\.\d+)?)/i)
-      }
-    }
-    else if (android) {
-      result = {
-        name: 'Android'
-        , version: versionIdentifier
-      }
-    }
-    else if (/safari|applewebkit/i.test(ua)) {
-      result = {
-        name: 'Safari'
-      , safari: t
-      }
-      if (versionIdentifier) {
-        result.version = versionIdentifier
-      }
-    }
-    else if (iosdevice) {
-      result = {
-        name : iosdevice == 'iphone' ? 'iPhone' : iosdevice == 'ipad' ? 'iPad' : 'iPod'
-      }
-      // WTF: version is not part of user agent in web apps
-      if (versionIdentifier) {
-        result.version = versionIdentifier
-      }
-    }
-    else if(/googlebot/i.test(ua)) {
-      result = {
-        name: 'Googlebot'
-      , googlebot: t
-      , version: getFirstMatch(/googlebot\/(\d+(\.\d+))/i) || versionIdentifier
-      }
-    }
-    else {
-      result = {
-        name: getFirstMatch(/^(.*)\/(.*) /),
-        version: getSecondMatch(/^(.*)\/(.*) /)
-     };
-   }
-
-    // set webkit or gecko flag for browsers based on these engines
-    if (!result.msedge && /(apple)?webkit/i.test(ua)) {
-      if (/(apple)?webkit\/537\.36/i.test(ua)) {
-        result.name = result.name || "Blink"
-        result.blink = t
-      } else {
-        result.name = result.name || "Webkit"
-        result.webkit = t
-      }
-      if (!result.version && versionIdentifier) {
-        result.version = versionIdentifier
-      }
-    } else if (!result.opera && /gecko\//i.test(ua)) {
-      result.name = result.name || "Gecko"
-      result.gecko = t
-      result.version = result.version || getFirstMatch(/gecko\/(\d+(\.\d+)?)/i)
-    }
-
-    // set OS flags for platforms that have multiple browsers
-    if (!result.windowsphone && (android || result.silk)) {
-      result.android = t
-      result.osname = 'Android'
-    } else if (!result.windowsphone && iosdevice) {
-      result[iosdevice] = t
-      result.ios = t
-      result.osname = 'iOS'
-    } else if (mac) {
-      result.mac = t
-      result.osname = 'macOS'
-    } else if (xbox) {
-      result.xbox = t
-      result.osname = 'Xbox'
-    } else if (windows) {
-      result.windows = t
-      result.osname = 'Windows'
-    } else if (linux) {
-      result.linux = t
-      result.osname = 'Linux'
-    }
-
-    function getWindowsVersion (s) {
-      switch (s) {
-        case 'NT': return 'NT'
-        case 'XP': return 'XP'
-        case 'NT 5.0': return '2000'
-        case 'NT 5.1': return 'XP'
-        case 'NT 5.2': return '2003'
-        case 'NT 6.0': return 'Vista'
-        case 'NT 6.1': return '7'
-        case 'NT 6.2': return '8'
-        case 'NT 6.3': return '8.1'
-        case 'NT 10.0': return '10'
-        default: return undefined
-      }
-    }
-
-    // OS version extraction
-    var osVersion = '';
-    if (result.windows) {
-      osVersion = getWindowsVersion(getFirstMatch(/Windows ((NT|XP)( \d\d?.\d)?)/i))
-    } else if (result.windowsphone) {
-      osVersion = getFirstMatch(/windows phone (?:os)?\s?(\d+(\.\d+)*)/i);
-    } else if (result.mac) {
-      osVersion = getFirstMatch(/Mac OS X (\d+([_\.\s]\d+)*)/i);
-      osVersion = osVersion.replace(/[_\s]/g, '.');
-    } else if (iosdevice) {
-      osVersion = getFirstMatch(/os (\d+([_\s]\d+)*) like mac os x/i);
-      osVersion = osVersion.replace(/[_\s]/g, '.');
-    } else if (android) {
-      osVersion = getFirstMatch(/android[ \/-](\d+(\.\d+)*)/i);
-    } else if (result.webos) {
-      osVersion = getFirstMatch(/(?:web|hpw)os\/(\d+(\.\d+)*)/i);
-    } else if (result.blackberry) {
-      osVersion = getFirstMatch(/rim\stablet\sos\s(\d+(\.\d+)*)/i);
-    } else if (result.bada) {
-      osVersion = getFirstMatch(/bada\/(\d+(\.\d+)*)/i);
-    } else if (result.tizen) {
-      osVersion = getFirstMatch(/tizen[\/\s](\d+(\.\d+)*)/i);
-    }
-    if (osVersion) {
-      result.osversion = osVersion;
-    }
-
-    // device type extraction
-    var osMajorVersion = !result.windows && osVersion.split('.')[0];
-    if (
-         tablet
-      || nexusTablet
-      || iosdevice == 'ipad'
-      || (android && (osMajorVersion == 3 || (osMajorVersion >= 4 && !mobile)))
-      || result.silk
-    ) {
-      result.tablet = t
-    } else if (
-         mobile
-      || iosdevice == 'iphone'
-      || iosdevice == 'ipod'
-      || android
-      || nexusMobile
-      || result.blackberry
-      || result.webos
-      || result.bada
-    ) {
-      result.mobile = t
-    }
-
-    // Graded Browser Support
-    // http://developer.yahoo.com/yui/articles/gbs
-    if (result.msedge ||
-        (result.msie && result.version >= 10) ||
-        (result.yandexbrowser && result.version >= 15) ||
-		    (result.vivaldi && result.version >= 1.0) ||
-        (result.chrome && result.version >= 20) ||
-        (result.samsungBrowser && result.version >= 4) ||
-        (result.whale && compareVersions([result.version, '1.0']) === 1) ||
-        (result.mzbrowser && compareVersions([result.version, '6.0']) === 1) ||
-        (result.focus && compareVersions([result.version, '1.0']) === 1) ||
-        (result.firefox && result.version >= 20.0) ||
-        (result.safari && result.version >= 6) ||
-        (result.opera && result.version >= 10.0) ||
-        (result.ios && result.osversion && result.osversion.split(".")[0] >= 6) ||
-        (result.blackberry && result.version >= 10.1)
-        || (result.chromium && result.version >= 20)
-        ) {
-      result.a = t;
-    }
-    else if ((result.msie && result.version < 10) ||
-        (result.chrome && result.version < 20) ||
-        (result.firefox && result.version < 20.0) ||
-        (result.safari && result.version < 6) ||
-        (result.opera && result.version < 10.0) ||
-        (result.ios && result.osversion && result.osversion.split(".")[0] < 6)
-        || (result.chromium && result.version < 20)
-        ) {
-      result.c = t
-    } else result.x = t
-
-    return result
-  }
-
-  var bowser = detect(typeof navigator !== 'undefined' ? navigator.userAgent || '' : '')
-
-  bowser.test = function (browserList) {
-    for (var i = 0; i < browserList.length; ++i) {
-      var browserItem = browserList[i];
-      if (typeof browserItem=== 'string') {
-        if (browserItem in bowser) {
-          return true;
-        }
-      }
-    }
-    return false;
-  }
-
-  /**
-   * Get version precisions count
-   *
-   * @example
-   *   getVersionPrecision("1.10.3") // 3
-   *
-   * @param  {string} version
-   * @return {number}
-   */
-  function getVersionPrecision(version) {
-    return version.split(".").length;
-  }
-
-  /**
-   * Array::map polyfill
-   *
-   * @param  {Array} arr
-   * @param  {Function} iterator
-   * @return {Array}
-   */
-  function map(arr, iterator) {
-    var result = [], i;
-    if (Array.prototype.map) {
-      return Array.prototype.map.call(arr, iterator);
-    }
-    for (i = 0; i < arr.length; i++) {
-      result.push(iterator(arr[i]));
-    }
-    return result;
-  }
-
-=======
 import Parser from './parser';
 
 /**
@@ -529,7 +14,6 @@
  * All the one-instance stuff is located in Parser class.
  */
 class Bowser {
->>>>>>> b9db96b1
   /**
    * Creates a {@link module:parser:Parser} instance
    *
@@ -560,25 +44,4 @@
   }
 }
 
-<<<<<<< HEAD
-  bowser.isUnsupportedBrowser = isUnsupportedBrowser;
-  bowser.compareVersions = compareVersions;
-  bowser.check = check;
-
-  /*
-   * Set our detect method to the main bowser object so we can
-   * reuse it to test other user agents.
-   * This is needed to implement future tests.
-   */
-  bowser._detect = detect;
-
-  /*
-   * Set our detect public method to the main bowser object
-   * This is needed to implement bowser in server side
-   */
-  bowser.detect = detect;
-  return bowser
-});
-=======
-export default Bowser;
->>>>>>> b9db96b1
+export default Bowser;