--- conflicted
+++ resolved
@@ -29,7 +29,7 @@
 
 For unknown browsers, Bowser makes a best guess from the UA string.  So, these may not be set.
 
-### Engine flags
+### Rendering engine flags
 If detected, one of these flags may be set to true:
 
   * `webkit` - Chrome, Android, iOs, BB, etc.
@@ -53,28 +53,12 @@
   * `tablet` - If a tablet device is detected, the flag `tablet` is **set instead of `mobile`**.
 
 ### Browser flags
-If detected, one of these flags may be set to true.  The engine flag is shown in []'s:
+If detected, one of these flags may be set to true.  The rendering engine flag is shown in []'s:
 
   * `chrome` - [`webkit`]
   * `firefox` - [`gecko`]
   * `msie`
   * `msedge`
-<<<<<<< HEAD
-  * Android native browser as `android`[`webkit`]
-  * iOS native browser as `ios`[`webkit`]
-  * `opera`[`webkit` if >12]
-  * `phantom`[`webkit`]
-  * `safari`[`webkit`]
-  * `seamonkey`[`gecko`]
-  * BlackBerry native browser as `blackberry`[`webkit`]
-  * WebOS native browser as `webos`[`webkit`]
-  * Amazon Kindle browser as `silk`[`webkit`]
-  * Bada browser as `bada`[`webkit`]
-  * Tizen browser as `tizen`[`webkit`]
-  * Sailfish browser as `sailfish`[`gecko`]
-  * UC Browser as `ucbrowser`[`webkit`]
-  * QupZilla browser as `qupzilla`[`webkit`]
-=======
   * `safari` - [`webkit`]
   * `android` - native browser - [`webkit`]
   * `ios` - native browser - [`webkit`]
@@ -87,7 +71,8 @@
   * `tizen` - [`webkit`]
   * `seamonkey` - [`gecko`]
   * `sailfish` - [`gecko`]
->>>>>>> a82606b0
+  * `ucbrowser` — [`webkit`]
+  * `qupzilla` — [`webkit`]
 
 For all detected browsers the browser version is set in the `version` field.
 
