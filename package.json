--- conflicted
+++ resolved
@@ -44,15 +44,9 @@
     "eslint-plugin-import": "^2.14.0",
     "gh-pages": "^2.0.1",
     "jsdoc": "^3.5.5",
-<<<<<<< HEAD
     "nyc": "^13.3.0",
-    "sinon": "^6.1.5",
+    "sinon": "^7.2.4",
     "testem": "^2.15.1",
-=======
-    "nyc": "^13.2.0",
-    "sinon": "^7.2.4",
-    "testem": "^2.9.3",
->>>>>>> af6ead80
     "webpack": "^4.28.4",
     "webpack-cli": "^3.2.1",
     "yamljs": "^0.3.0"
